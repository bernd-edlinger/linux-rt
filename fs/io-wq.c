--- conflicted
+++ resolved
@@ -16,10 +16,6 @@
 #include <linux/rculist_nulls.h>
 #include <linux/cpu.h>
 #include <linux/tracehook.h>
-<<<<<<< HEAD
-#include <linux/freezer.h>
-=======
->>>>>>> 7aef27f0
 
 #include "../kernel/sched/sched.h"
 #include "io-wq.h"
@@ -389,15 +385,6 @@
 	return NULL;
 }
 
-<<<<<<< HEAD
-static void io_flush_signals(void)
-{
-	if (unlikely(test_tsk_thread_flag(current, TIF_NOTIFY_SIGNAL))) {
-		if (current->task_works)
-			task_work_run();
-		clear_tsk_thread_flag(current, TIF_NOTIFY_SIGNAL);
-	}
-=======
 static bool io_flush_signals(void)
 {
 	if (unlikely(test_thread_flag(TIF_NOTIFY_SIGNAL))) {
@@ -406,7 +393,6 @@
 		return true;
 	}
 	return false;
->>>>>>> 7aef27f0
 }
 
 static void io_assign_current_work(struct io_worker *worker,
@@ -498,11 +484,7 @@
 	worker->flags |= (IO_WORKER_F_UP | IO_WORKER_F_RUNNING);
 	io_wqe_inc_running(worker);
 
-<<<<<<< HEAD
-	sprintf(buf, "iou-wrk-%d", wq->task_pid);
-=======
 	snprintf(buf, sizeof(buf), "iou-wrk-%d", wq->task_pid);
->>>>>>> 7aef27f0
 	set_task_comm(current, buf);
 
 	while (!test_bit(IO_WQ_BIT_EXIT, &wq->state)) {
@@ -517,10 +499,6 @@
 		}
 		__io_worker_idle(wqe, worker);
 		raw_spin_unlock_irq(&wqe->lock);
-<<<<<<< HEAD
-		io_flush_signals();
-		if (schedule_timeout(WORKER_IDLE_TIMEOUT))
-=======
 		if (io_flush_signals())
 			continue;
 		ret = schedule_timeout(WORKER_IDLE_TIMEOUT);
@@ -532,10 +510,7 @@
 			break;
 		}
 		if (ret)
->>>>>>> 7aef27f0
 			continue;
-		if (fatal_signal_pending(current))
-			break;
 		/* timed out, exit unless we're the fixed worker */
 		if (test_bit(IO_WQ_BIT_EXIT, &wq->state) ||
 		    !(worker->flags & IO_WORKER_F_FIXED))
@@ -611,15 +586,9 @@
 	worker->wqe = wqe;
 	spin_lock_init(&worker->lock);
 	init_completion(&worker->ref_done);
-<<<<<<< HEAD
 
 	atomic_inc(&wq->worker_refs);
 
-=======
-
-	atomic_inc(&wq->worker_refs);
-
->>>>>>> 7aef27f0
 	tsk = create_io_thread(io_wqe_worker, worker, wqe->node);
 	if (IS_ERR(tsk)) {
 		if (atomic_dec_and_test(&wq->worker_refs))
@@ -732,7 +701,6 @@
 	for_each_node(node)
 		io_wqe_cancel_pending_work(wq->wqes[node], &match);
 }
-<<<<<<< HEAD
 
 /*
  * Manager thread. Tasked with creating new workers, if we need them.
@@ -743,34 +711,13 @@
 	char buf[TASK_COMM_LEN];
 	int node;
 
-	sprintf(buf, "iou-mgr-%d", wq->task_pid);
-	set_task_comm(current, buf);
-
-=======
-
-/*
- * Manager thread. Tasked with creating new workers, if we need them.
- */
-static int io_wq_manager(void *data)
-{
-	struct io_wq *wq = data;
-	char buf[TASK_COMM_LEN];
-	int node;
-
 	snprintf(buf, sizeof(buf), "iou-mgr-%d", wq->task_pid);
 	set_task_comm(current, buf);
 
->>>>>>> 7aef27f0
 	do {
 		set_current_state(TASK_INTERRUPTIBLE);
 		io_wq_check_workers(wq);
 		schedule_timeout(HZ);
-<<<<<<< HEAD
-		if (fatal_signal_pending(current))
-			set_bit(IO_WQ_BIT_EXIT, &wq->state);
-	} while (!test_bit(IO_WQ_BIT_EXIT, &wq->state));
-
-=======
 		if (signal_pending(current)) {
 			struct ksignal ksig;
 
@@ -780,7 +727,6 @@
 		}
 	} while (!test_bit(IO_WQ_BIT_EXIT, &wq->state));
 
->>>>>>> 7aef27f0
 	io_wq_check_workers(wq);
 
 	rcu_read_lock();
@@ -1125,15 +1071,11 @@
 
 	for_each_node(node) {
 		struct io_wqe *wqe = wq->wqes[node];
-<<<<<<< HEAD
-		WARN_ON_ONCE(!wq_list_empty(&wqe->work_list));
-=======
 		struct io_cb_cancel_data match = {
 			.fn		= io_wq_work_match_all,
 			.cancel_all	= true,
 		};
 		io_wqe_cancel_pending_work(wqe, &match);
->>>>>>> 7aef27f0
 		kfree(wqe);
 	}
 	io_wq_put_hash(wq->hash);
