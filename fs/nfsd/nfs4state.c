--- conflicted
+++ resolved
@@ -403,68 +403,15 @@
 	if (stp->st_access_bmap) {
 		oflag = nfs4_access_bmap_to_omode(stp);
 		nfs4_file_put_access(stp->st_file, oflag);
-<<<<<<< HEAD
-		put_nfs4_file(stp->st_file);
-	}
-=======
 	}
 	put_nfs4_file(stp->st_file);
->>>>>>> d762f438
 	kmem_cache_free(stateid_slab, stp);
 }
 
 static void release_lock_stateid(struct nfs4_stateid *stp)
-<<<<<<< HEAD
 {
 	struct file *file;
 
-	unhash_generic_stateid(stp);
-	file = find_any_file(stp->st_file);
-	if (file)
-		locks_remove_posix(file, (fl_owner_t)stp->st_stateowner);
-	free_generic_stateid(stp);
-}
-
-static void unhash_lockowner(struct nfs4_stateowner *sop)
-{
-	struct nfs4_stateid *stp;
-
-	list_del(&sop->so_idhash);
-	list_del(&sop->so_strhash);
-	list_del(&sop->so_perstateid);
-	while (!list_empty(&sop->so_stateids)) {
-		stp = list_first_entry(&sop->so_stateids,
-				struct nfs4_stateid, st_perstateowner);
-		release_lock_stateid(stp);
-	}
-}
-
-static void release_lockowner(struct nfs4_stateowner *sop)
-{
-	unhash_lockowner(sop);
-	nfs4_put_stateowner(sop);
-}
-
-static void
-release_stateid_lockowners(struct nfs4_stateid *open_stp)
-{
-	struct nfs4_stateowner *lock_sop;
-
-	while (!list_empty(&open_stp->st_lockowners)) {
-		lock_sop = list_entry(open_stp->st_lockowners.next,
-				struct nfs4_stateowner, so_perstateid);
-		/* list_del(&open_stp->st_lockowners);  */
-		BUG_ON(lock_sop->so_is_open_owner);
-		release_lockowner(lock_sop);
-	}
-}
-=======
-{
-	struct file *file;
->>>>>>> d762f438
-
-static void release_open_stateid(struct nfs4_stateid *stp)
-{
 	unhash_generic_stateid(stp);
 	file = find_any_file(stp->st_file);
 	if (file)
