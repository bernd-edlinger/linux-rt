/*
 * Copyright (C) 2013 Pavel Machek <pavel@ucw.cz>
 * Copyright (C) 2013-2014 Aaro Koskinen <aaro.koskinen@iki.fi>
 *
 * This program is free software; you can redistribute it and/or modify
 * it under the terms of the GNU General Public License version 2 (or later) as
 * published by the Free Software Foundation.
 */

/dts-v1/;

#include "omap34xx-hs.dtsi"
#include <dt-bindings/input/input.h>

/ {
	model = "Nokia N900";
	compatible = "nokia,omap3-n900", "ti,omap3430", "ti,omap3";

	cpus {
		cpu@0 {
			cpu0-supply = <&vcc>;
		};
	};

	leds {
		compatible = "gpio-leds";
		heartbeat {
			label = "debug::sleep";
			gpios = <&gpio6 2 GPIO_ACTIVE_HIGH>;  /* gpio162 */
			linux,default-trigger = "default-on";
			pinctrl-names = "default";
			pinctrl-0 = <&debug_leds>;
		};
	};

	memory {
		device_type = "memory";
		reg = <0x80000000 0x10000000>; /* 256 MB */
	};

	gpio_keys {
		compatible = "gpio-keys";

		camera_lens_cover {
			label = "Camera Lens Cover";
			gpios = <&gpio4 14 GPIO_ACTIVE_LOW>; /* 110 */
			linux,input-type = <5>; /* EV_SW */
			linux,code = <0x09>; /* SW_CAMERA_LENS_COVER */
			gpio-key,wakeup;
		};

		camera_focus {
			label = "Camera Focus";
			gpios = <&gpio3 4 GPIO_ACTIVE_LOW>; /* 68 */
			linux,code = <0x210>; /* KEY_CAMERA_FOCUS */
			gpio-key,wakeup;
		};

		camera_capture {
			label = "Camera Capture";
			gpios = <&gpio3 5 GPIO_ACTIVE_LOW>; /* 69 */
			linux,code = <0xd4>; /* KEY_CAMERA */
			gpio-key,wakeup;
		};

		lock_button {
			label = "Lock Button";
			gpios = <&gpio4 17 GPIO_ACTIVE_LOW>; /* 113 */
			linux,code = <0x98>; /* KEY_SCREENLOCK */
			gpio-key,wakeup;
		};

		keypad_slide {
			label = "Keypad Slide";
			gpios = <&gpio3 7 GPIO_ACTIVE_LOW>; /* 71 */
			linux,input-type = <5>; /* EV_SW */
			linux,code = <0x0a>; /* SW_KEYPAD_SLIDE */
			gpio-key,wakeup;
		};

		proximity_sensor {
			label = "Proximity Sensor";
			gpios = <&gpio3 25 GPIO_ACTIVE_HIGH>; /* 89 */
			linux,input-type = <5>; /* EV_SW */
			linux,code = <0x0b>; /* SW_FRONT_PROXIMITY */
		};
	};

	isp1704: isp1704 {
		compatible = "nxp,isp1704";
		nxp,enable-gpio = <&gpio3 3 GPIO_ACTIVE_HIGH>;
		usb-phy = <&usb2_phy>;
	};

	tv: connector {
		compatible = "composite-connector";
		label = "tv";

		port {
			tv_connector_in: endpoint {
				remote-endpoint = <&venc_out>;
			};
		};
	};

	sound: n900-audio {
		compatible = "nokia,n900-audio";

		nokia,cpu-dai = <&mcbsp2>;
		nokia,audio-codec = <&tlv320aic3x>, <&tlv320aic3x_aux>;
		nokia,headphone-amplifier = <&tpa6130a2>;

		tvout-selection-gpios = <&gpio2 8 GPIO_ACTIVE_HIGH>; /* 40 */
		jack-detection-gpios = <&gpio6 17 GPIO_ACTIVE_HIGH>; /* 177 */
		eci-switch-gpios = <&gpio6 22 GPIO_ACTIVE_HIGH>; /* 182 */
		speaker-amplifier-gpios = <&twl_gpio 7 GPIO_ACTIVE_HIGH>;
	};
};

&omap3_pmx_core {
	pinctrl-names = "default";

	uart2_pins: pinmux_uart2_pins {
		pinctrl-single,pins = <
			0x14a (PIN_INPUT | MUX_MODE0)		/* uart2_rx */
			0x148 (PIN_OUTPUT | MUX_MODE0)		/* uart2_tx */
		>;
	};

	uart3_pins: pinmux_uart3_pins {
		pinctrl-single,pins = <
			0x16e (PIN_INPUT | MUX_MODE0)		/* uart3_rx */
			0x170 (PIN_OUTPUT | MUX_MODE0)		/* uart3_tx */
		>;
	};

	i2c1_pins: pinmux_i2c1_pins {
		pinctrl-single,pins = <
			0x18a (PIN_INPUT_PULLUP | MUX_MODE0)	/* i2c1_scl */
			0x18c (PIN_INPUT_PULLUP | MUX_MODE0)	/* i2c1_sda */
		>;
	};

	i2c2_pins: pinmux_i2c2_pins {
		pinctrl-single,pins = <
			0x18e (PIN_INPUT_PULLUP | MUX_MODE0)	/* i2c2_scl */
			0x190 (PIN_INPUT_PULLUP | MUX_MODE0)	/* i2c2_sda */
		>;
	};

	i2c3_pins: pinmux_i2c3_pins {
		pinctrl-single,pins = <
			0x192 (PIN_INPUT_PULLUP | MUX_MODE0)	/* i2c3_scl */
			0x194 (PIN_INPUT_PULLUP | MUX_MODE0)	/* i2c3_sda */
		>;
	};

<<<<<<< HEAD
	debug_leds: pinmux_debug_led_pins {
		pinctrl-single,pins = <
			OMAP3_CORE1_IOPAD(0x2198, PIN_OUTPUT | MUX_MODE4)	/* mcbsp1_clkx.gpio_162 */
=======
	mcspi4_pins: pinmux_mcspi4_pins {
		pinctrl-single,pins = <
			0x15c (PIN_INPUT_PULLDOWN | MUX_MODE1) /* mcspi4_clk */
			0x162 (PIN_INPUT_PULLDOWN | MUX_MODE1) /* mcspi4_somi */
			0x160 (PIN_OUTPUT | MUX_MODE1) /* mcspi4_simo */
			0x166 (PIN_OUTPUT | MUX_MODE1) /* mcspi4_cs0 */
>>>>>>> 0f16aa3c
		>;
	};

	mmc1_pins: pinmux_mmc1_pins {
		pinctrl-single,pins = <
			0x114 (PIN_INPUT_PULLUP | MUX_MODE0)	/* sdmmc1_clk */
			0x116 (PIN_INPUT_PULLUP | MUX_MODE0)	/* sdmmc1_cmd */
			0x118 (PIN_INPUT_PULLUP | MUX_MODE0) 	/* sdmmc1_dat0 */
			0x11a (PIN_INPUT_PULLUP | MUX_MODE0)	/* sdmmc1_dat1 */
			0x11c (PIN_INPUT_PULLUP | MUX_MODE0)	/* sdmmc1_dat2 */
			0x11e (PIN_INPUT_PULLUP | MUX_MODE0)	/* sdmmc1_dat3 */
		>;
	};

	mmc2_pins: pinmux_mmc2_pins {
		pinctrl-single,pins = <
			0x128 (PIN_INPUT_PULLUP | MUX_MODE0)	/* sdmmc2_clk */
			0x12a (PIN_INPUT_PULLUP | MUX_MODE0)	/* sdmmc2_cmd */
			0x12c (PIN_INPUT_PULLUP | MUX_MODE0) 	/* sdmmc2_dat0 */
			0x12e (PIN_INPUT_PULLUP | MUX_MODE0)	/* sdmmc2_dat1 */
			0x130 (PIN_INPUT_PULLUP | MUX_MODE0)	/* sdmmc2_dat2 */
			0x132 (PIN_INPUT_PULLUP | MUX_MODE0)	/* sdmmc2_dat3 */
			0x134 (PIN_INPUT_PULLUP | MUX_MODE0)	/* sdmmc2_dat4 */
			0x136 (PIN_INPUT_PULLUP | MUX_MODE0)	/* sdmmc2_dat5 */
			0x138 (PIN_INPUT_PULLUP | MUX_MODE0)	/* sdmmc2_dat6 */
			0x13a (PIN_INPUT_PULLUP | MUX_MODE0)	/* sdmmc2_dat7 */
		>;
	};

	acx565akm_pins: pinmux_acx565akm_pins {
		pinctrl-single,pins = <
			0x0d4 (PIN_OUTPUT | MUX_MODE4)		/* RX51_LCD_RESET_GPIO */
		>;
	};

	dss_sdi_pins: pinmux_dss_sdi_pins {
		pinctrl-single,pins = <
			0x0c0 (PIN_OUTPUT | MUX_MODE1)   /* dss_data10.sdi_dat1n */
			0x0c2 (PIN_OUTPUT | MUX_MODE1)   /* dss_data11.sdi_dat1p */
			0x0c4 (PIN_OUTPUT | MUX_MODE1)   /* dss_data12.sdi_dat2n */
			0x0c6 (PIN_OUTPUT | MUX_MODE1)   /* dss_data13.sdi_dat2p */

			0x0d8 (PIN_OUTPUT | MUX_MODE1)   /* dss_data22.sdi_clkp */
			0x0da (PIN_OUTPUT | MUX_MODE1)   /* dss_data23.sdi_clkn */
		>;
	};

	wl1251_pins: pinmux_wl1251 {
		pinctrl-single,pins = <
			0x0ce (PIN_OUTPUT | MUX_MODE4)		/* gpio 87 => wl1251 enable */
			0x05a (PIN_INPUT | MUX_MODE4)		/* gpio 42 => wl1251 irq */
		>;
	};

	ssi_pins: pinmux_ssi {
		pinctrl-single,pins = <
			0x150 (PIN_INPUT_PULLUP | MUX_MODE1)	/* ssi1_rdy_tx */
			0x14e (PIN_OUTPUT | MUX_MODE1)		/* ssi1_flag_tx */
			0x152 (PIN_INPUT | WAKEUP_EN | MUX_MODE4) /* ssi1_wake_tx (cawake) */
			0x14c (PIN_OUTPUT | MUX_MODE1)		/* ssi1_dat_tx */
			0x154 (PIN_INPUT | MUX_MODE1)		/* ssi1_dat_rx */
			0x156 (PIN_INPUT | MUX_MODE1)		/* ssi1_flag_rx */
			0x158 (PIN_OUTPUT | MUX_MODE1)		/* ssi1_rdy_rx */
			0x15a (PIN_OUTPUT | MUX_MODE1)		/* ssi1_wake */
		>;
	};

	modem_pins: pinmux_modem {
		pinctrl-single,pins = <
			0x0ac (PIN_OUTPUT | MUX_MODE4)		/* gpio 70 => cmt_apeslpx */
			0x0b0 (PIN_INPUT | WAKEUP_EN | MUX_MODE4) /* gpio 72 => ape_rst_rq */
			0x0b2 (PIN_OUTPUT | MUX_MODE4)		/* gpio 73 => cmt_rst_rq */
			0x0b4 (PIN_OUTPUT | MUX_MODE4)		/* gpio 74 => cmt_en */
			0x0b6 (PIN_OUTPUT | MUX_MODE4)		/* gpio 75 => cmt_rst */
			0x15e (PIN_OUTPUT | MUX_MODE4)		/* gpio 157 => cmt_bsi */
		>;
	};
};

&i2c1 {
	pinctrl-names = "default";
	pinctrl-0 = <&i2c1_pins>;

	clock-frequency = <2200000>;

	twl: twl@48 {
		reg = <0x48>;
		interrupts = <7>; /* SYS_NIRQ cascaded to intc */
		interrupt-parent = <&intc>;
	};
};

#include "twl4030.dtsi"
#include "twl4030_omap3.dtsi"

&vaux1 {
	regulator-name = "V28";
	regulator-min-microvolt = <2800000>;
	regulator-max-microvolt = <2800000>;
	regulator-always-on; /* due battery cover sensor */
};

&vaux2 {
	regulator-name = "VCSI";
	regulator-min-microvolt = <1800000>;
	regulator-max-microvolt = <1800000>;
};

&vaux3 {
	regulator-name = "VMMC2_30";
	regulator-min-microvolt = <2800000>;
	regulator-max-microvolt = <3000000>;
};

&vaux4 {
	regulator-name = "VCAM_ANA_28";
	regulator-min-microvolt = <2800000>;
	regulator-max-microvolt = <2800000>;
};

&vmmc1 {
	regulator-name = "VMMC1";
	regulator-min-microvolt = <1850000>;
	regulator-max-microvolt = <3150000>;
};

&vmmc2 {
	regulator-name = "V28_A";
	regulator-min-microvolt = <2800000>;
	regulator-max-microvolt = <3000000>;
	regulator-always-on; /* due VIO leak to AIC34 VDDs */
};

&vpll1 {
	regulator-name = "VPLL";
	regulator-min-microvolt = <1800000>;
	regulator-max-microvolt = <1800000>;
	regulator-always-on;
};

&vpll2 {
	regulator-name = "VSDI_CSI";
	regulator-min-microvolt = <1800000>;
	regulator-max-microvolt = <1800000>;
	regulator-always-on;
};

&vsim {
	regulator-name = "VMMC2_IO_18";
	regulator-min-microvolt = <1800000>;
	regulator-max-microvolt = <1800000>;
};

&vio {
	regulator-name = "VIO";
	regulator-min-microvolt = <1800000>;
	regulator-max-microvolt = <1800000>;

};

&vintana1 {
	regulator-name = "VINTANA1";
	/* fixed to 1500000 */
	regulator-always-on;
};

&vintana2 {
	regulator-name = "VINTANA2";
	regulator-min-microvolt = <2750000>;
	regulator-max-microvolt = <2750000>;
	regulator-always-on;
};

&vintdig {
	regulator-name = "VINTDIG";
	/* fixed to 1500000 */
	regulator-always-on;
};

&twl {
	twl_audio: audio {
		compatible = "ti,twl4030-audio";
		ti,enable-vibra = <1>;
	};
};

&twl_keypad {
	linux,keymap = < MATRIX_KEY(0x00, 0x00, KEY_Q)
			 MATRIX_KEY(0x00, 0x01, KEY_O)
			 MATRIX_KEY(0x00, 0x02, KEY_P)
			 MATRIX_KEY(0x00, 0x03, KEY_COMMA)
			 MATRIX_KEY(0x00, 0x04, KEY_BACKSPACE)
			 MATRIX_KEY(0x00, 0x06, KEY_A)
			 MATRIX_KEY(0x00, 0x07, KEY_S)

			 MATRIX_KEY(0x01, 0x00, KEY_W)
			 MATRIX_KEY(0x01, 0x01, KEY_D)
			 MATRIX_KEY(0x01, 0x02, KEY_F)
			 MATRIX_KEY(0x01, 0x03, KEY_G)
			 MATRIX_KEY(0x01, 0x04, KEY_H)
			 MATRIX_KEY(0x01, 0x05, KEY_J)
			 MATRIX_KEY(0x01, 0x06, KEY_K)
			 MATRIX_KEY(0x01, 0x07, KEY_L)

			 MATRIX_KEY(0x02, 0x00, KEY_E)
			 MATRIX_KEY(0x02, 0x01, KEY_DOT)
			 MATRIX_KEY(0x02, 0x02, KEY_UP)
			 MATRIX_KEY(0x02, 0x03, KEY_ENTER)
			 MATRIX_KEY(0x02, 0x05, KEY_Z)
			 MATRIX_KEY(0x02, 0x06, KEY_X)
			 MATRIX_KEY(0x02, 0x07, KEY_C)
			 MATRIX_KEY(0x02, 0x08, KEY_F9)

			 MATRIX_KEY(0x03, 0x00, KEY_R)
			 MATRIX_KEY(0x03, 0x01, KEY_V)
			 MATRIX_KEY(0x03, 0x02, KEY_B)
			 MATRIX_KEY(0x03, 0x03, KEY_N)
			 MATRIX_KEY(0x03, 0x04, KEY_M)
			 MATRIX_KEY(0x03, 0x05, KEY_SPACE)
			 MATRIX_KEY(0x03, 0x06, KEY_SPACE)
			 MATRIX_KEY(0x03, 0x07, KEY_LEFT)

			 MATRIX_KEY(0x04, 0x00, KEY_T)
			 MATRIX_KEY(0x04, 0x01, KEY_DOWN)
			 MATRIX_KEY(0x04, 0x02, KEY_RIGHT)
			 MATRIX_KEY(0x04, 0x04, KEY_LEFTCTRL)
			 MATRIX_KEY(0x04, 0x05, KEY_RIGHTALT)
			 MATRIX_KEY(0x04, 0x06, KEY_LEFTSHIFT)
			 MATRIX_KEY(0x04, 0x08, KEY_F10)

			 MATRIX_KEY(0x05, 0x00, KEY_Y)
			 MATRIX_KEY(0x05, 0x08, KEY_F11)

			 MATRIX_KEY(0x06, 0x00, KEY_U)

			 MATRIX_KEY(0x07, 0x00, KEY_I)
			 MATRIX_KEY(0x07, 0x01, KEY_F7)
			 MATRIX_KEY(0x07, 0x02, KEY_F8)
			 >;
};

&twl_gpio {
	ti,pullups	= <0x0>;
	ti,pulldowns	= <0x03ff3f>; /* BIT(0..5) | BIT(8..17) */
};

&i2c2 {
	pinctrl-names = "default";
	pinctrl-0 = <&i2c2_pins>;

	clock-frequency = <100000>;

	tlv320aic3x: tlv320aic3x@18 {
		compatible = "ti,tlv320aic3x";
		reg = <0x18>;
		gpio-reset = <&gpio2 28 GPIO_ACTIVE_HIGH>; /* 60 */
		ai3x-gpio-func = <
			0 /* AIC3X_GPIO1_FUNC_DISABLED */
			5 /* AIC3X_GPIO2_FUNC_DIGITAL_MIC_INPUT */
		>;

		AVDD-supply = <&vmmc2>;
		DRVDD-supply = <&vmmc2>;
		IOVDD-supply = <&vio>;
		DVDD-supply = <&vio>;
	};

	tlv320aic3x_aux: tlv320aic3x@19 {
		compatible = "ti,tlv320aic3x";
		reg = <0x19>;
		gpio-reset = <&gpio2 28 GPIO_ACTIVE_HIGH>; /* 60 */

		AVDD-supply = <&vmmc2>;
		DRVDD-supply = <&vmmc2>;
		IOVDD-supply = <&vio>;
		DVDD-supply = <&vio>;
	};

	tsl2563: tsl2563@29 {
		compatible = "amstaos,tsl2563";
		reg = <0x29>;

		amstaos,cover-comp-gain = <16>;
	};

	lp5523: lp5523@32 {
		compatible = "national,lp5523";
		reg = <0x32>;
		clock-mode = /bits/ 8 <0>; /* LP55XX_CLOCK_AUTO */
		enable-gpio = <&gpio2 9 GPIO_ACTIVE_HIGH>; /* 41 */

		chan0 {
			chan-name = "lp5523:kb1";
			led-cur = /bits/ 8 <50>;
			max-cur = /bits/ 8 <100>;
		};

		chan1 {
			chan-name = "lp5523:kb2";
			led-cur = /bits/ 8 <50>;
			max-cur = /bits/ 8 <100>;
		};

		chan2 {
			chan-name = "lp5523:kb3";
			led-cur = /bits/ 8 <50>;
			max-cur = /bits/ 8 <100>;
		};

		chan3 {
			chan-name = "lp5523:kb4";
			led-cur = /bits/ 8 <50>;
			max-cur = /bits/ 8 <100>;
		};

		chan4 {
			chan-name = "lp5523:b";
			led-cur = /bits/ 8 <50>;
			max-cur = /bits/ 8 <100>;
		};

		chan5 {
			chan-name = "lp5523:g";
			led-cur = /bits/ 8 <50>;
			max-cur = /bits/ 8 <100>;
		};

		chan6 {
			chan-name = "lp5523:r";
			led-cur = /bits/ 8 <50>;
			max-cur = /bits/ 8 <100>;
		};

		chan7 {
			chan-name = "lp5523:kb5";
			led-cur = /bits/ 8 <50>;
			max-cur = /bits/ 8 <100>;
		};

		chan8 {
			chan-name = "lp5523:kb6";
			led-cur = /bits/ 8 <50>;
			max-cur = /bits/ 8 <100>;
		};
	};

	bq27200: bq27200@55 {
		compatible = "ti,bq27200";
		reg = <0x55>;
	};

	tpa6130a2: tpa6130a2@60 {
		compatible = "ti,tpa6130a2";
		reg = <0x60>;

		Vdd-supply = <&vmmc2>;

		power-gpio = <&gpio4 2 GPIO_ACTIVE_HIGH>; /* 98 */
	};

	bq24150a: bq24150a@6b {
		compatible = "ti,bq24150a";
		reg = <0x6b>;

		ti,current-limit = <100>;
		ti,weak-battery-voltage = <3400>;
		ti,battery-regulation-voltage = <4200>;
		ti,charge-current = <650>;
		ti,termination-current = <100>;
		ti,resistor-sense = <68>;

		ti,usb-charger-detection = <&isp1704>;
	};
};

&i2c3 {
	pinctrl-names = "default";
	pinctrl-0 = <&i2c3_pins>;

	clock-frequency = <400000>;
};

&mmc1 {
	pinctrl-names = "default";
	pinctrl-0 = <&mmc1_pins>;
	vmmc-supply = <&vmmc1>;
	bus-width = <4>;
	cd-gpios = <&gpio6 0 GPIO_ACTIVE_HIGH>; /* 160 */
};

/* most boards use vaux3, only some old versions use vmmc2 instead */
&mmc2 {
	pinctrl-names = "default";
	pinctrl-0 = <&mmc2_pins>;
	vmmc-supply = <&vaux3>;
	vmmc_aux-supply = <&vsim>;
	bus-width = <8>;
	non-removable;
};

&mmc3 {
	status = "disabled";
};

&gpmc {
	ranges = <0 0 0x04000000 0x10000000>; /* 256MB */

	/* gpio-irq for dma: 65 */

	onenand@0,0 {
		#address-cells = <1>;
		#size-cells = <1>;
		reg = <0 0 0x10000000>;

		gpmc,sync-read;
		gpmc,sync-write;
		gpmc,burst-length = <16>;
		gpmc,burst-read;
		gpmc,burst-wrap;
		gpmc,burst-write;
		gpmc,device-width = <2>; /* GPMC_DEVWIDTH_16BIT */
		gpmc,mux-add-data = <2>; /* GPMC_MUX_AD */
		gpmc,cs-on-ns = <0>;
		gpmc,cs-rd-off-ns = <87>;
		gpmc,cs-wr-off-ns = <87>;
		gpmc,adv-on-ns = <0>;
		gpmc,adv-rd-off-ns = <10>;
		gpmc,adv-wr-off-ns = <10>;
		gpmc,oe-on-ns = <15>;
		gpmc,oe-off-ns = <87>;
		gpmc,we-on-ns = <0>;
		gpmc,we-off-ns = <87>;
		gpmc,rd-cycle-ns = <112>;
		gpmc,wr-cycle-ns = <112>;
		gpmc,access-ns = <81>;
		gpmc,page-burst-access-ns = <15>;
		gpmc,bus-turnaround-ns = <0>;
		gpmc,cycle2cycle-delay-ns = <0>;
		gpmc,wait-monitoring-ns = <0>;
		gpmc,clk-activation-ns = <5>;
		gpmc,wr-data-mux-bus-ns = <30>;
		gpmc,wr-access-ns = <81>;
		gpmc,sync-clk-ps = <15000>;

		/*
		 * MTD partition table corresponding to Nokia's
		 * Maemo 5 (Fremantle) release.
		 */
		partition@0 {
			label = "bootloader";
			reg = <0x00000000 0x00020000>;
			read-only;
		};
		partition@1 {
			label = "config";
			reg = <0x00020000 0x00060000>;
		};
		partition@2 {
			label = "log";
			reg = <0x00080000 0x00040000>;
		};
		partition@3 {
			label = "kernel";
			reg = <0x000c0000 0x00200000>;
		};
		partition@4 {
			label = "initfs";
			reg = <0x002c0000 0x00200000>;
		};
		partition@5 {
			label = "rootfs";
			reg = <0x004c0000 0x0fb40000>;
		};
	};
};

&mcspi1 {
	/*
	 * For some reason, touchscreen is necessary for screen to work at
	 * all on real hw. It works well without it on emulator.
	 *
	 * Also... order in the device tree actually matters here.
	 */
	tsc2005@0 {
		compatible = "tsc2005";
		spi-max-frequency = <6000000>;
		reg = <0>;
	};

	acx565akm@2 {
		compatible = "sony,acx565akm";
		spi-max-frequency = <6000000>;
		reg = <2>;

		pinctrl-names = "default";
		pinctrl-0 = <&acx565akm_pins>;

		label = "lcd";
		reset-gpios = <&gpio3 26 GPIO_ACTIVE_HIGH>; /* 90 */

		port {
			lcd_in: endpoint {
				remote-endpoint = <&sdi_out>;
			};
		};
	};
};

&mcspi4 {
	pinctrl-names = "default";
	pinctrl-0 = <&mcspi4_pins>;

	wl1251@0 {
		pinctrl-names = "default";
		pinctrl-0 = <&wl1251_pins>;

		vio-supply = <&vio>;

		compatible = "ti,wl1251";
		reg = <0>;
		spi-max-frequency = <48000000>;

		spi-cpol;
		spi-cpha;

		ti,power-gpio = <&gpio3 23 GPIO_ACTIVE_HIGH>; /* 87 */

		interrupt-parent = <&gpio2>;
		interrupts = <10 IRQ_TYPE_NONE>; /* gpio line 42 */
	};
};

&usb_otg_hs {
	interface-type = <0>;
	usb-phy = <&usb2_phy>;
	phys = <&usb2_phy>;
	phy-names = "usb2-phy";
	mode = <2>;
	power = <50>;
};

&uart1 {
	status = "disabled";
};

&uart2 {
	interrupts-extended = <&intc 73 &omap3_pmx_core OMAP3_UART2_RX>;
	pinctrl-names = "default";
	pinctrl-0 = <&uart2_pins>;
};

&uart3 {
	interrupts-extended = <&intc 74 &omap3_pmx_core OMAP3_UART3_RX>;
	pinctrl-names = "default";
	pinctrl-0 = <&uart3_pins>;
};

&dss {
	status = "ok";

	pinctrl-names = "default";
	pinctrl-0 = <&dss_sdi_pins>;

	vdds_sdi-supply = <&vaux1>;

	ports {
		#address-cells = <1>;
		#size-cells = <0>;

		port@1 {
			reg = <1>;

			sdi_out: endpoint {
				remote-endpoint = <&lcd_in>;
				datapairs = <2>;
			};
		};
	};
};

&venc {
	status = "ok";

	vdda-supply = <&vdac>;

	port {
		venc_out: endpoint {
			remote-endpoint = <&tv_connector_in>;
			ti,channels = <1>;
		};
	};
};

&mcbsp2 {
	status = "ok";
};

&ssi_port1 {
	pinctrl-names = "default";
	pinctrl-0 = <&ssi_pins>;

	ti,ssi-cawake-gpio = <&gpio5 23 GPIO_ACTIVE_HIGH>; /* 151 */

	modem: hsi-client {
		compatible = "nokia,n900-modem";

		pinctrl-names = "default";
		pinctrl-0 = <&modem_pins>;

		hsi-channel-ids = <0>, <1>, <2>, <3>;
		hsi-channel-names = "mcsaab-control",
				    "speech-control",
				    "speech-data",
				    "mcsaab-data";
		hsi-speed-kbps = <55000>;
		hsi-mode = "frame";
		hsi-flow = "synchronized";
		hsi-arb-mode = "round-robin";

		interrupts-extended = <&gpio3 8 IRQ_TYPE_EDGE_FALLING>; /* 72 */

		gpios = <&gpio3  6 GPIO_ACTIVE_HIGH>, /* 70 */
			<&gpio3  9 GPIO_ACTIVE_HIGH>, /* 73 */
			<&gpio3 10 GPIO_ACTIVE_HIGH>, /* 74 */
			<&gpio3 11 GPIO_ACTIVE_HIGH>, /* 75 */
			<&gpio5 29 GPIO_ACTIVE_HIGH>; /* 157 */
		gpio-names = "cmt_apeslpx",
			     "cmt_rst_rq",
			     "cmt_en",
			     "cmt_rst",
			     "cmt_bsi";
	};
};

&ssi_port2 {
	status = "disabled";
};<|MERGE_RESOLUTION|>--- conflicted
+++ resolved
@@ -155,18 +155,18 @@
 		>;
 	};
 
-<<<<<<< HEAD
 	debug_leds: pinmux_debug_led_pins {
 		pinctrl-single,pins = <
 			OMAP3_CORE1_IOPAD(0x2198, PIN_OUTPUT | MUX_MODE4)	/* mcbsp1_clkx.gpio_162 */
-=======
+		>;
+	};
+
 	mcspi4_pins: pinmux_mcspi4_pins {
 		pinctrl-single,pins = <
 			0x15c (PIN_INPUT_PULLDOWN | MUX_MODE1) /* mcspi4_clk */
 			0x162 (PIN_INPUT_PULLDOWN | MUX_MODE1) /* mcspi4_somi */
 			0x160 (PIN_OUTPUT | MUX_MODE1) /* mcspi4_simo */
 			0x166 (PIN_OUTPUT | MUX_MODE1) /* mcspi4_cs0 */
->>>>>>> 0f16aa3c
 		>;
 	};
 
