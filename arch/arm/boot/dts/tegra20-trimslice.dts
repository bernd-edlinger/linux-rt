/dts-v1/;

/include/ "tegra20.dtsi"

/ {
	model = "Compulab TrimSlice board";
	compatible = "compulab,trimslice", "nvidia,tegra20";

	memory {
		reg = <0x00000000 0x40000000>;
	};

	host1x {
		hdmi {
			status = "okay";

			vdd-supply = <&hdmi_vdd_reg>;
			pll-supply = <&hdmi_pll_reg>;

			nvidia,ddc-i2c-bus = <&hdmi_ddc>;
			nvidia,hpd-gpio = <&gpio 111 0>; /* PN7 */
		};
	};

	pinmux {
		pinctrl-names = "default";
		pinctrl-0 = <&state_default>;

		state_default: pinmux {
			ata {
				nvidia,pins = "ata";
				nvidia,function = "ide";
			};
			atb {
				nvidia,pins = "atb", "gma";
				nvidia,function = "sdio4";
			};
			atc {
				nvidia,pins = "atc", "gmb";
				nvidia,function = "nand";
			};
			atd {
				nvidia,pins = "atd", "ate", "gme", "pta";
				nvidia,function = "gmi";
			};
			cdev1 {
				nvidia,pins = "cdev1";
				nvidia,function = "plla_out";
			};
			cdev2 {
				nvidia,pins = "cdev2";
				nvidia,function = "pllp_out4";
			};
			crtp {
				nvidia,pins = "crtp";
				nvidia,function = "crt";
			};
			csus {
				nvidia,pins = "csus";
				nvidia,function = "vi_sensor_clk";
			};
			dap1 {
				nvidia,pins = "dap1";
				nvidia,function = "dap1";
			};
			dap2 {
				nvidia,pins = "dap2";
				nvidia,function = "dap2";
			};
			dap3 {
				nvidia,pins = "dap3";
				nvidia,function = "dap3";
			};
			dap4 {
				nvidia,pins = "dap4";
				nvidia,function = "dap4";
			};
			ddc {
				nvidia,pins = "ddc";
				nvidia,function = "i2c2";
			};
			dta {
				nvidia,pins = "dta", "dtb", "dtc", "dtd", "dte";
				nvidia,function = "vi";
			};
			dtf {
				nvidia,pins = "dtf";
				nvidia,function = "i2c3";
			};
			gmc {
				nvidia,pins = "gmc", "gmd";
				nvidia,function = "sflash";
			};
			gpu {
				nvidia,pins = "gpu";
				nvidia,function = "uarta";
			};
			gpu7 {
				nvidia,pins = "gpu7";
				nvidia,function = "rtck";
			};
			gpv {
				nvidia,pins = "gpv", "slxa", "slxk";
				nvidia,function = "pcie";
			};
			hdint {
				nvidia,pins = "hdint";
				nvidia,function = "hdmi";
			};
			i2cp {
				nvidia,pins = "i2cp";
				nvidia,function = "i2cp";
			};
			irrx {
				nvidia,pins = "irrx", "irtx";
				nvidia,function = "uartb";
			};
			kbca {
				nvidia,pins = "kbca", "kbcb", "kbcc", "kbcd",
					"kbce", "kbcf";
				nvidia,function = "kbc";
			};
			lcsn {
				nvidia,pins = "lcsn", "ld0", "ld1", "ld2",
					"ld3", "ld4", "ld5", "ld6", "ld7",
					"ld8", "ld9", "ld10", "ld11", "ld12",
					"ld13", "ld14", "ld15", "ld16", "ld17",
					"ldc", "ldi", "lhp0", "lhp1", "lhp2",
					"lhs", "lm0", "lm1", "lpp", "lpw0",
					"lpw1", "lpw2", "lsc0", "lsc1", "lsck",
					"lsda", "lsdi", "lspi", "lvp0", "lvp1",
					"lvs";
				nvidia,function = "displaya";
			};
			owc {
				nvidia,pins = "owc", "uac";
				nvidia,function = "rsvd2";
			};
			pmc {
				nvidia,pins = "pmc";
				nvidia,function = "pwr_on";
			};
			rm {
				nvidia,pins = "rm";
				nvidia,function = "i2c1";
			};
			sdb {
				nvidia,pins = "sdb", "sdc", "sdd";
				nvidia,function = "pwm";
			};
			sdio1 {
				nvidia,pins = "sdio1";
				nvidia,function = "sdio1";
			};
			slxc {
				nvidia,pins = "slxc", "slxd";
				nvidia,function = "sdio3";
			};
			spdi {
				nvidia,pins = "spdi", "spdo";
				nvidia,function = "spdif";
			};
			spia {
				nvidia,pins = "spia", "spib", "spic";
				nvidia,function = "spi2";
			};
			spid {
				nvidia,pins = "spid", "spie", "spif";
				nvidia,function = "spi1";
			};
			spig {
				nvidia,pins = "spig", "spih";
				nvidia,function = "spi2_alt";
			};
			uaa {
				nvidia,pins = "uaa", "uab", "uda";
				nvidia,function = "ulpi";
			};
			uad {
				nvidia,pins = "uad";
				nvidia,function = "irda";
			};
			uca {
				nvidia,pins = "uca", "ucb";
				nvidia,function = "uartc";
			};
			conf_ata {
				nvidia,pins = "ata", "atc", "atd", "ate",
					"crtp", "dap2", "dap3", "dap4", "dta",
					"dtb", "dtc", "dtd", "dte", "gmb",
					"gme", "i2cp", "pta", "slxc", "slxd",
					"spdi", "spdo", "uda";
				nvidia,pull = <0>;
				nvidia,tristate = <1>;
			};
			conf_atb {
				nvidia,pins = "atb", "cdev1", "cdev2", "dap1",
					"gma", "gmc", "gmd", "gpu", "gpu7",
					"gpv", "sdio1", "slxa", "slxk", "uac";
				nvidia,pull = <0>;
				nvidia,tristate = <0>;
			};
			conf_ck32 {
				nvidia,pins = "ck32", "ddrc", "pmca", "pmcb",
					"pmcc", "pmcd", "pmce", "xm2c", "xm2d";
				nvidia,pull = <0>;
			};
			conf_csus {
				nvidia,pins = "csus", "spia", "spib",
					"spid", "spif";
				nvidia,pull = <1>;
				nvidia,tristate = <1>;
			};
			conf_ddc {
				nvidia,pins = "ddc", "dtf", "rm", "sdc", "sdd";
				nvidia,pull = <2>;
				nvidia,tristate = <0>;
			};
			conf_hdint {
				nvidia,pins = "hdint", "lcsn", "ldc", "lm1",
					"lpw1", "lsc1", "lsck", "lsda", "lsdi",
					"lvp0", "pmc";
				nvidia,tristate = <1>;
			};
			conf_irrx {
				nvidia,pins = "irrx", "irtx", "kbca", "kbcb",
					"kbcc", "kbcd", "kbce", "kbcf", "owc",
					"spic", "spie", "spig", "spih", "uaa",
					"uab", "uad", "uca", "ucb";
				nvidia,pull = <2>;
				nvidia,tristate = <1>;
			};
			conf_lc {
				nvidia,pins = "lc", "ls";
				nvidia,pull = <2>;
			};
			conf_ld0 {
				nvidia,pins = "ld0", "ld1", "ld2", "ld3", "ld4",
					"ld5", "ld6", "ld7", "ld8", "ld9",
					"ld10", "ld11", "ld12", "ld13", "ld14",
					"ld15", "ld16", "ld17", "ldi", "lhp0",
					"lhp1", "lhp2", "lhs", "lm0", "lpp",
					"lpw0", "lpw2", "lsc0", "lspi", "lvp1",
					"lvs", "sdb";
				nvidia,tristate = <0>;
			};
			conf_ld17_0 {
				nvidia,pins = "ld17_0", "ld19_18", "ld21_20",
					"ld23_22";
				nvidia,pull = <1>;
			};
			conf_spif {
				nvidia,pins = "spif";
				nvidia,pull = <1>;
				nvidia,tristate = <0>;
			};
		};
	};

	i2s@70002800 {
		status = "okay";
	};

	serial@70006000 {
		status = "okay";
	};

	dvi_ddc: i2c@7000c000 {
		status = "okay";
		clock-frequency = <100000>;
	};

	spi@7000c380 {
		status = "okay";
		spi-max-frequency = <48000000>;
		spi-flash@0 {
			compatible = "winbond,w25q80bl";
			reg = <0>;
			spi-max-frequency = <48000000>;
		};
	};

	hdmi_ddc: i2c@7000c400 {
		status = "okay";
		clock-frequency = <100000>;
	};

	i2c@7000c500 {
		status = "okay";
		clock-frequency = <400000>;

		codec: codec@1a {
			compatible = "ti,tlv320aic23";
			reg = <0x1a>;
		};

		rtc@56 {
			compatible = "emmicro,em3027";
			reg = <0x56>;
		};
	};

	pmc {
		nvidia,suspend-mode = <2>;
		nvidia,cpu-pwr-good-time = <5000>;
		nvidia,cpu-pwr-off-time = <5000>;
		nvidia,core-pwr-good-time = <3845 3845>;
		nvidia,core-pwr-off-time = <3875>;
		nvidia,sys-clock-req-active-high;
	};

	usb@c5000000 {
		status = "okay";
		nvidia,vbus-gpio = <&gpio 170 0>; /* gpio PV2 */
	};

	usb@c5004000 {
		status = "okay";
		nvidia,phy-reset-gpio = <&gpio 168 0>; /* gpio PV0 */
	};

	usb@c5008000 {
		status = "okay";
	};

	usb-phy@c5004400 {
		nvidia,phy-reset-gpio = <&gpio 168 0>; /* gpio PV0 */
	};

	sdhci@c8000000 {
		status = "okay";
		bus-width = <4>;
	};

	sdhci@c8000600 {
		status = "okay";
		cd-gpios = <&gpio 121 1>; /* gpio PP1 */
		wp-gpios = <&gpio 122 0>; /* gpio PP2 */
		bus-width = <4>;
	};

	clocks {
		compatible = "simple-bus";
		#address-cells = <1>;
		#size-cells = <0>;

		clk32k_in: clock {
			compatible = "fixed-clock";
			reg=<0>;
			#clock-cells = <0>;
			clock-frequency = <32768>;
		};
	};

<<<<<<< HEAD
=======
	gpio-keys {
		compatible = "gpio-keys";

		power {
			label = "Power";
			gpios = <&gpio 190 1>; /* gpio PX6, active low */
			linux,code = <116>; /* KEY_POWER */
			gpio-key,wakeup;
		};
	};

>>>>>>> 4183bef2
	poweroff {
		compatible = "gpio-poweroff";
		gpios = <&gpio 191 1>; /* gpio PX7, active low */
	};

	regulators {
		compatible = "simple-bus";
		#address-cells = <1>;
		#size-cells = <0>;

		hdmi_vdd_reg: regulator@0 {
			compatible = "regulator-fixed";
			reg = <0>;
			regulator-name = "avdd_hdmi";
			regulator-min-microvolt = <3300000>;
			regulator-max-microvolt = <3300000>;
			regulator-always-on;
		};

		hdmi_pll_reg: regulator@1 {
			compatible = "regulator-fixed";
			reg = <1>;
			regulator-name = "avdd_hdmi_pll";
			regulator-min-microvolt = <1800000>;
			regulator-max-microvolt = <1800000>;
			regulator-always-on;
		};
	};

	sound {
		compatible = "nvidia,tegra-audio-trimslice";
		nvidia,i2s-controller = <&tegra_i2s1>;
		nvidia,audio-codec = <&codec>;

		clocks = <&tegra_car 112>, <&tegra_car 113>, <&tegra_car 94>;
		clock-names = "pll_a", "pll_a_out0", "mclk";
	};
};<|MERGE_RESOLUTION|>--- conflicted
+++ resolved
@@ -352,8 +352,6 @@
 		};
 	};
 
-<<<<<<< HEAD
-=======
 	gpio-keys {
 		compatible = "gpio-keys";
 
@@ -365,7 +363,6 @@
 		};
 	};
 
->>>>>>> 4183bef2
 	poweroff {
 		compatible = "gpio-poweroff";
 		gpios = <&gpio 191 1>; /* gpio PX7, active low */
