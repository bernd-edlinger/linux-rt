--- conflicted
+++ resolved
@@ -123,11 +123,8 @@
 	}
 
 	BSS_SECTION(PAGE_SIZE, PAGE_SIZE, 0)
-<<<<<<< HEAD
-=======
 
 	PERCPU_SECTION(L1_CACHE_BYTES)
->>>>>>> df0cc57e
 
 	.rel.dyn : AT(ADDR(.rel.dyn) - LOAD_OFFSET) {
 		*(.rel.dyn*)
