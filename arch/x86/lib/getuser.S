/* SPDX-License-Identifier: GPL-2.0 */
/*
 * __get_user functions.
 *
 * (C) Copyright 1998 Linus Torvalds
 * (C) Copyright 2005 Andi Kleen
 * (C) Copyright 2008 Glauber Costa
 *
 * These functions have a non-standard call interface
 * to make them more efficient, especially as they
 * return an error value in addition to the "real"
 * return value.
 */

/*
 * __get_user_X
 *
 * Inputs:	%[r|e]ax contains the address.
 *
 * Outputs:	%[r|e]ax is error code (0 or -EFAULT)
 *		%[r|e]dx contains zero-extended value
 *		%ecx contains the high half for 32-bit __get_user_8
 *
 *
 * These functions should not modify any other registers,
 * as they get called from within inline assembly.
 */

#include <linux/linkage.h>
#include <asm/page_types.h>
#include <asm/errno.h>
#include <asm/asm-offsets.h>
#include <asm/thread_info.h>
#include <asm/asm.h>
#include <asm/smap.h>
#include <asm/export.h>

<<<<<<< HEAD
#define ASM_BARRIER_NOSPEC ALTERNATIVE "", "lfence", X86_FEATURE_LFENCE_RDTSC
=======
#ifdef CONFIG_X86_5LEVEL
#define LOAD_TASK_SIZE_MINUS_N(n) \
	ALTERNATIVE __stringify(mov $((1 << 47) - 4096 - (n)),%rdx), \
		    __stringify(mov $((1 << 56) - 4096 - (n)),%rdx), X86_FEATURE_LA57
#else
#define LOAD_TASK_SIZE_MINUS_N(n) \
	mov $(TASK_SIZE_MAX - (n)),%_ASM_DX
#endif
>>>>>>> 7b84b665

	.text
SYM_FUNC_START(__get_user_1)
	LOAD_TASK_SIZE_MINUS_N(0)
	cmp %_ASM_DX,%_ASM_AX
	jae bad_get_user
	sbb %_ASM_DX, %_ASM_DX		/* array_index_mask_nospec() */
	and %_ASM_DX, %_ASM_AX
	ASM_STAC
1:	movzbl (%_ASM_AX),%edx
	xor %eax,%eax
	ASM_CLAC
	ret
SYM_FUNC_END(__get_user_1)
EXPORT_SYMBOL(__get_user_1)

SYM_FUNC_START(__get_user_2)
	LOAD_TASK_SIZE_MINUS_N(1)
	cmp %_ASM_DX,%_ASM_AX
	jae bad_get_user
	sbb %_ASM_DX, %_ASM_DX		/* array_index_mask_nospec() */
	and %_ASM_DX, %_ASM_AX
	ASM_STAC
2:	movzwl (%_ASM_AX),%edx
	xor %eax,%eax
	ASM_CLAC
	ret
SYM_FUNC_END(__get_user_2)
EXPORT_SYMBOL(__get_user_2)

SYM_FUNC_START(__get_user_4)
	LOAD_TASK_SIZE_MINUS_N(3)
	cmp %_ASM_DX,%_ASM_AX
	jae bad_get_user
	sbb %_ASM_DX, %_ASM_DX		/* array_index_mask_nospec() */
	and %_ASM_DX, %_ASM_AX
	ASM_STAC
3:	movl (%_ASM_AX),%edx
	xor %eax,%eax
	ASM_CLAC
	ret
SYM_FUNC_END(__get_user_4)
EXPORT_SYMBOL(__get_user_4)

SYM_FUNC_START(__get_user_8)
#ifdef CONFIG_X86_64
	LOAD_TASK_SIZE_MINUS_N(7)
	cmp %_ASM_DX,%_ASM_AX
	jae bad_get_user
	sbb %_ASM_DX, %_ASM_DX		/* array_index_mask_nospec() */
	and %_ASM_DX, %_ASM_AX
	ASM_STAC
4:	movq (%_ASM_AX),%rdx
	xor %eax,%eax
	ASM_CLAC
	ret
#else
	LOAD_TASK_SIZE_MINUS_N(7)
	cmp %_ASM_DX,%_ASM_AX
	jae bad_get_user_8
	sbb %_ASM_DX, %_ASM_DX		/* array_index_mask_nospec() */
	and %_ASM_DX, %_ASM_AX
	ASM_STAC
4:	movl (%_ASM_AX),%edx
5:	movl 4(%_ASM_AX),%ecx
	xor %eax,%eax
	ASM_CLAC
	ret
#endif
SYM_FUNC_END(__get_user_8)
EXPORT_SYMBOL(__get_user_8)

/* .. and the same for __get_user, just without the range checks */
SYM_FUNC_START(__get_user_nocheck_1)
	ASM_STAC
	ASM_BARRIER_NOSPEC
6:	movzbl (%_ASM_AX),%edx
	xor %eax,%eax
	ASM_CLAC
	ret
SYM_FUNC_END(__get_user_nocheck_1)
EXPORT_SYMBOL(__get_user_nocheck_1)

SYM_FUNC_START(__get_user_nocheck_2)
	ASM_STAC
	ASM_BARRIER_NOSPEC
7:	movzwl (%_ASM_AX),%edx
	xor %eax,%eax
	ASM_CLAC
	ret
SYM_FUNC_END(__get_user_nocheck_2)
EXPORT_SYMBOL(__get_user_nocheck_2)

SYM_FUNC_START(__get_user_nocheck_4)
	ASM_STAC
	ASM_BARRIER_NOSPEC
8:	movl (%_ASM_AX),%edx
	xor %eax,%eax
	ASM_CLAC
	ret
SYM_FUNC_END(__get_user_nocheck_4)
EXPORT_SYMBOL(__get_user_nocheck_4)

SYM_FUNC_START(__get_user_nocheck_8)
	ASM_STAC
	ASM_BARRIER_NOSPEC
#ifdef CONFIG_X86_64
9:	movq (%_ASM_AX),%rdx
#else
9:	movl (%_ASM_AX),%edx
10:	movl 4(%_ASM_AX),%ecx
#endif
	xor %eax,%eax
	ASM_CLAC
	ret
SYM_FUNC_END(__get_user_nocheck_8)
EXPORT_SYMBOL(__get_user_nocheck_8)


SYM_CODE_START_LOCAL(.Lbad_get_user_clac)
	ASM_CLAC
bad_get_user:
	xor %edx,%edx
	mov $(-EFAULT),%_ASM_AX
	ret
SYM_CODE_END(.Lbad_get_user_clac)

#ifdef CONFIG_X86_32
SYM_CODE_START_LOCAL(.Lbad_get_user_8_clac)
	ASM_CLAC
bad_get_user_8:
	xor %edx,%edx
	xor %ecx,%ecx
	mov $(-EFAULT),%_ASM_AX
	ret
SYM_CODE_END(.Lbad_get_user_8_clac)
#endif

/* get_user */
	_ASM_EXTABLE_UA(1b, .Lbad_get_user_clac)
	_ASM_EXTABLE_UA(2b, .Lbad_get_user_clac)
	_ASM_EXTABLE_UA(3b, .Lbad_get_user_clac)
#ifdef CONFIG_X86_64
	_ASM_EXTABLE_UA(4b, .Lbad_get_user_clac)
#else
	_ASM_EXTABLE_UA(4b, .Lbad_get_user_8_clac)
	_ASM_EXTABLE_UA(5b, .Lbad_get_user_8_clac)
#endif

/* __get_user */
	_ASM_EXTABLE_UA(6b, .Lbad_get_user_clac)
	_ASM_EXTABLE_UA(7b, .Lbad_get_user_clac)
	_ASM_EXTABLE_UA(8b, .Lbad_get_user_clac)
#ifdef CONFIG_X86_64
	_ASM_EXTABLE_UA(9b, .Lbad_get_user_clac)
#else
	_ASM_EXTABLE_UA(9b, .Lbad_get_user_8_clac)
	_ASM_EXTABLE_UA(10b, .Lbad_get_user_8_clac)
#endif<|MERGE_RESOLUTION|>--- conflicted
+++ resolved
@@ -35,9 +35,8 @@
 #include <asm/smap.h>
 #include <asm/export.h>
 
-<<<<<<< HEAD
 #define ASM_BARRIER_NOSPEC ALTERNATIVE "", "lfence", X86_FEATURE_LFENCE_RDTSC
-=======
+
 #ifdef CONFIG_X86_5LEVEL
 #define LOAD_TASK_SIZE_MINUS_N(n) \
 	ALTERNATIVE __stringify(mov $((1 << 47) - 4096 - (n)),%rdx), \
@@ -46,7 +45,6 @@
 #define LOAD_TASK_SIZE_MINUS_N(n) \
 	mov $(TASK_SIZE_MAX - (n)),%_ASM_DX
 #endif
->>>>>>> 7b84b665
 
 	.text
 SYM_FUNC_START(__get_user_1)
