--- conflicted
+++ resolved
@@ -155,13 +155,8 @@
 	 * when text_poke_area is not ready, but we still need
 	 * to allow patching. We just do the plain old patching
 	 */
-<<<<<<< HEAD
-	if (!this_cpu_read(*PTRRELOC(&text_poke_area)))
-		return __patch_instruction(addr, instr);
-=======
 	if (!this_cpu_read(text_poke_area))
 		return raw_patch_instruction(addr, instr);
->>>>>>> 661e50bc
 
 	local_irq_save(flags);
 
