--- conflicted
+++ resolved
@@ -4142,15 +4142,9 @@
  * EFAULT - verifier bug
  * 0 - 99% match. The last 1% is validated by the verifier.
  */
-<<<<<<< HEAD
-int btf_check_func_type_match(struct bpf_verifier_log *log,
-			      struct btf *btf1, const struct btf_type *t1,
-			      struct btf *btf2, const struct btf_type *t2)
-=======
 static int btf_check_func_type_match(struct bpf_verifier_log *log,
 				     struct btf *btf1, const struct btf_type *t1,
 				     struct btf *btf2, const struct btf_type *t2)
->>>>>>> 2c523b34
 {
 	const struct btf_param *args1, *args2;
 	const char *fn1, *fn2, *s1, *s2;
