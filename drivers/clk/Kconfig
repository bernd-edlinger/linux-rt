# SPDX-License-Identifier: GPL-2.0

config HAVE_CLK
	bool
	help
	  The <linux/clk.h> calls support software clock gating and
	  thus are a key power management tool on many systems.

config HAVE_CLK_PREPARE
	bool

config HAVE_LEGACY_CLK # TODO: Remove once all legacy users are migrated
	bool
	select HAVE_CLK
	help
	  Select this option when the clock API in <linux/clk.h> is implemented
	  by platform/architecture code. This method is deprecated. Modern
	  code should select COMMON_CLK instead and not define a custom
	  'struct clk'.

menuconfig COMMON_CLK
	bool "Common Clock Framework"
	depends on !HAVE_LEGACY_CLK
	select HAVE_CLK_PREPARE
	select HAVE_CLK
	select SRCU
	select RATIONAL
	help
	  The common clock framework is a single definition of struct
	  clk, useful across many platforms, as well as an
	  implementation of the clock API in include/linux/clk.h.
	  Architectures utilizing the common struct clk should select
	  this option.

if COMMON_CLK

config COMMON_CLK_WM831X
	tristate "Clock driver for WM831x/2x PMICs"
	depends on MFD_WM831X
	help
	  Supports the clocking subsystem of the WM831x/2x series of
	  PMICs from Wolfson Microelectronics.

source "drivers/clk/versatile/Kconfig"

config CLK_HSDK
	bool "PLL Driver for HSDK platform"
	depends on ARC_SOC_HSDK || COMPILE_TEST
	depends on HAS_IOMEM
	help
	  This driver supports the HSDK core, system, ddr, tunnel and hdmi PLLs
	  control.

config LMK04832
	tristate "Ti LMK04832 JESD204B Compliant Clock Jitter Cleaner"
	depends on SPI
	select REGMAP_SPI
	help
	  Say yes here to build support for Texas Instruments' LMK04832 Ultra
	  Low-Noise JESD204B Compliant Clock Jitter Cleaner With Dual Loop PLLs

config COMMON_CLK_APPLE_NCO
	tristate "Clock driver for Apple SoC NCOs"
	depends on ARCH_APPLE || COMPILE_TEST
	default ARCH_APPLE
	help
	  This driver supports NCO (Numerically Controlled Oscillator) blocks
	  found on Apple SoCs such as t8103 (M1). The blocks are typically
	  generators of audio clocks.

config COMMON_CLK_MAX77686
	tristate "Clock driver for Maxim 77620/77686/77802 MFD"
	depends on MFD_MAX77686 || MFD_MAX77620 || COMPILE_TEST
	help
	  This driver supports Maxim 77620/77686/77802 crystal oscillator
	  clock.

config COMMON_CLK_MAX9485
	tristate "Maxim 9485 Programmable Clock Generator"
	depends on I2C
	help
	  This driver supports Maxim 9485 Programmable Audio Clock Generator

config COMMON_CLK_RK808
	tristate "Clock driver for RK805/RK808/RK809/RK817/RK818"
	depends on MFD_RK808
	help
	  This driver supports RK805, RK809 and RK817, RK808 and RK818 crystal oscillator clock.
	  These multi-function devices have two fixed-rate oscillators, clocked at 32KHz each.
	  Clkout1 is always on, Clkout2 can off by control register.

config COMMON_CLK_HI655X
	tristate "Clock driver for Hi655x" if EXPERT
	depends on (MFD_HI655X_PMIC || COMPILE_TEST)
	depends on REGMAP
	default MFD_HI655X_PMIC
	help
	  This driver supports the hi655x PMIC clock. This
	  multi-function device has one fixed-rate oscillator, clocked
	  at 32KHz.

config COMMON_CLK_SCMI
	tristate "Clock driver controlled via SCMI interface"
	depends on ARM_SCMI_PROTOCOL || COMPILE_TEST
	help
	  This driver provides support for clocks that are controlled
	  by firmware that implements the SCMI interface.

	  This driver uses SCMI Message Protocol to interact with the
	  firmware providing all the clock controls.

config COMMON_CLK_SCPI
	tristate "Clock driver controlled via SCPI interface"
	depends on ARM_SCPI_PROTOCOL || COMPILE_TEST
	help
	  This driver provides support for clocks that are controlled
	  by firmware that implements the SCPI interface.

	  This driver uses SCPI Message Protocol to interact with the
	  firmware providing all the clock controls.

config COMMON_CLK_SI5341
	tristate "Clock driver for SiLabs 5341 and 5340 A/B/C/D devices"
	depends on I2C
	select REGMAP_I2C
	help
	  This driver supports Silicon Labs Si5341 and Si5340 programmable clock
	  generators. Not all features of these chips are currently supported
	  by the driver, in particular it only supports XTAL input. The chip can
	  be pre-programmed to support other configurations and features not yet
	  implemented in the driver.

config COMMON_CLK_SI5351
	tristate "Clock driver for SiLabs 5351A/B/C"
	depends on I2C
	select REGMAP_I2C
	help
	  This driver supports Silicon Labs 5351A/B/C programmable clock
	  generators.

config COMMON_CLK_SI514
	tristate "Clock driver for SiLabs 514 devices"
	depends on I2C
	depends on OF
	select REGMAP_I2C
	help
	  This driver supports the Silicon Labs 514 programmable clock
	  generator.

config COMMON_CLK_SI544
	tristate "Clock driver for SiLabs 544 devices"
	depends on I2C
	select REGMAP_I2C
	help
	  This driver supports the Silicon Labs 544 programmable clock
	  generator.

config COMMON_CLK_SI570
	tristate "Clock driver for SiLabs 570 and compatible devices"
	depends on I2C
	depends on OF
	select REGMAP_I2C
	help
	  This driver supports Silicon Labs 570/571/598/599 programmable
	  clock generators.

config COMMON_CLK_BM1880
	bool "Clock driver for Bitmain BM1880 SoC"
	depends on ARCH_BITMAIN || COMPILE_TEST
	default ARCH_BITMAIN
	help
	  This driver supports the clocks on Bitmain BM1880 SoC.

config COMMON_CLK_CDCE706
	tristate "Clock driver for TI CDCE706 clock synthesizer"
	depends on I2C
	select REGMAP_I2C
	help
	  This driver supports TI CDCE706 programmable 3-PLL clock synthesizer.

config COMMON_CLK_TPS68470
	tristate "Clock Driver for TI TPS68470 PMIC"
	depends on I2C
	depends on INTEL_SKL_INT3472 || COMPILE_TEST
	select REGMAP_I2C
	help
	  This driver supports the clocks provided by the TPS68470 PMIC.

config COMMON_CLK_CDCE925
	tristate "Clock driver for TI CDCE913/925/937/949 devices"
	depends on I2C
	depends on OF
	select REGMAP_I2C
	help
	  This driver supports the TI CDCE913/925/937/949 programmable clock
	  synthesizer. Each chip has different number of PLLs and outputs.
	  For example, the CDCE925 contains two PLLs with spread-spectrum
	  clocking support and five output dividers. The driver only supports
	  the following setup, and uses a fixed setting for the output muxes.
	  Y1 is derived from the input clock
	  Y2 and Y3 derive from PLL1
	  Y4 and Y5 derive from PLL2
	  Given a target output frequency, the driver will set the PLL and
	  divider to best approximate the desired output.

config COMMON_CLK_CS2000_CP
	tristate "Clock driver for CS2000 Fractional-N Clock Synthesizer & Clock Multiplier"
	depends on I2C
	select REGMAP_I2C
	help
	  If you say yes here you get support for the CS2000 clock multiplier.

config COMMON_CLK_FSL_FLEXSPI
	tristate "Clock driver for FlexSPI on Layerscape SoCs"
	depends on ARCH_LAYERSCAPE || COMPILE_TEST
	default ARCH_LAYERSCAPE && SPI_NXP_FLEXSPI
	help
	  On Layerscape SoCs there is a special clock for the FlexSPI
	  interface.

config COMMON_CLK_FSL_SAI
	bool "Clock driver for BCLK of Freescale SAI cores"
	depends on ARCH_LAYERSCAPE || COMPILE_TEST
	help
	  This driver supports the Freescale SAI (Synchronous Audio Interface)
	  to be used as a generic clock output. Some SoCs have restrictions
	  regarding the possible pin multiplexer settings. Eg. on some SoCs
	  two SAI interfaces can only be enabled together. If just one is
	  needed, the BCLK pin of the second one can be used as general
	  purpose clock output. Ideally, it can be used to drive an audio
	  codec (sometimes known as MCLK).

config COMMON_CLK_GEMINI
	bool "Clock driver for Cortina Systems Gemini SoC"
	depends on ARCH_GEMINI || COMPILE_TEST
	select MFD_SYSCON
	select RESET_CONTROLLER
	help
	  This driver supports the SoC clocks on the Cortina Systems Gemini
	  platform, also known as SL3516 or CS3516.

config COMMON_CLK_LAN966X
	bool "Generic Clock Controller driver for LAN966X SoC"
<<<<<<< HEAD
	depends on HAS_IOMEM
	depends on OF
=======
	depends on SOC_LAN966 || COMPILE_TEST
>>>>>>> cf683abd
	help
	  This driver provides support for Generic Clock Controller(GCK) on
	  LAN966X SoC. GCK generates and supplies clock to various peripherals
	  within the SoC.

config COMMON_CLK_ASPEED
	bool "Clock driver for Aspeed BMC SoCs"
	depends on ARCH_ASPEED || COMPILE_TEST
	default ARCH_ASPEED
	select MFD_SYSCON
	select RESET_CONTROLLER
	help
	  This driver supports the SoC clocks on the Aspeed BMC platforms.

	  The G4 and G5 series, including the ast2400 and ast2500, are supported
	  by this driver.

config COMMON_CLK_S2MPS11
	tristate "Clock driver for S2MPS1X/S5M8767 MFD"
	depends on MFD_SEC_CORE || COMPILE_TEST
	help
	  This driver supports S2MPS11/S2MPS14/S5M8767 crystal oscillator
	  clock. These multi-function devices have two (S2MPS14) or three
	  (S2MPS11, S5M8767) fixed-rate oscillators, clocked at 32KHz each.

config CLK_TWL6040
	tristate "External McPDM functional clock from twl6040"
	depends on TWL6040_CORE
	help
	  Enable the external functional clock support on OMAP4+ platforms for
	  McPDM. McPDM module is using the external bit clock on the McPDM bus
	  as functional clock.

config COMMON_CLK_AXI_CLKGEN
	tristate "AXI clkgen driver"
	depends on HAS_IOMEM || COMPILE_TEST
	depends on OF
	help
	  Support for the Analog Devices axi-clkgen pcore clock generator for Xilinx
	  FPGAs. It is commonly used in Analog Devices' reference designs.

config CLK_QORIQ
	bool "Clock driver for Freescale QorIQ platforms"
	depends on OF
	depends on PPC_E500MC || SOC_LS1021A || ARCH_LAYERSCAPE || COMPILE_TEST
	help
	  This adds the clock driver support for Freescale QorIQ platforms
	  using common clock framework.

config CLK_LS1028A_PLLDIG
        tristate "Clock driver for LS1028A Display output"
        depends on ARCH_LAYERSCAPE || COMPILE_TEST
        default ARCH_LAYERSCAPE
        help
          This driver support the Display output interfaces(LCD, DPHY) pixel clocks
          of the QorIQ Layerscape LS1028A, as implemented TSMC CLN28HPM PLL. Not all
          features of the PLL are currently supported by the driver. By default,
          configured bypass mode with this PLL.

config COMMON_CLK_XGENE
	bool "Clock driver for APM XGene SoC"
	default ARCH_XGENE
	depends on ARM64 || COMPILE_TEST
	help
	  Support for the APM X-Gene SoC reference, PLL, and device clocks.

config COMMON_CLK_LOCHNAGAR
	tristate "Cirrus Logic Lochnagar clock driver"
	depends on MFD_LOCHNAGAR
	help
	  This driver supports the clocking features of the Cirrus Logic
	  Lochnagar audio development board.

config COMMON_CLK_NXP
	def_bool COMMON_CLK && (ARCH_LPC18XX || ARCH_LPC32XX)
	select REGMAP_MMIO if ARCH_LPC32XX
	select MFD_SYSCON if ARCH_LPC18XX
	help
	  Support for clock providers on NXP platforms.

config COMMON_CLK_PALMAS
	tristate "Clock driver for TI Palmas devices"
	depends on MFD_PALMAS
	help
	  This driver supports TI Palmas devices 32KHz output KG and KG_AUDIO
	  using common clock framework.

config COMMON_CLK_PWM
	tristate "Clock driver for PWMs used as clock outputs"
	depends on PWM
	help
	  Adapter driver so that any PWM output can be (mis)used as clock signal
	  at 50% duty cycle.

config COMMON_CLK_PXA
	def_bool COMMON_CLK && ARCH_PXA
	help
	  Support for the Marvell PXA SoC.

config COMMON_CLK_OXNAS
	bool "Clock driver for the OXNAS SoC Family"
	depends on ARCH_OXNAS || COMPILE_TEST
	select MFD_SYSCON
	help
	  Support for the OXNAS SoC Family clocks.

config COMMON_CLK_RS9_PCIE
	tristate "Clock driver for Renesas 9-series PCIe clock generators"
	depends on I2C
	depends on OF
	select REGMAP_I2C
	help
	  This driver supports the Renesas 9-series PCIe clock generator
	  models 9FGV/9DBV/9DMV/9FGL/9DML/9QXL/9SQ.

config COMMON_CLK_VC5
	tristate "Clock driver for IDT VersaClock 5,6 devices"
	depends on I2C
	depends on OF
	select REGMAP_I2C
	help
	  This driver supports the IDT VersaClock 5 and VersaClock 6
	  programmable clock generators.

config COMMON_CLK_STM32MP157
	def_bool COMMON_CLK && MACH_STM32MP157
	help
	  Support for stm32mp157 SoC family clocks

config COMMON_CLK_STM32F
	def_bool COMMON_CLK && (MACH_STM32F429 || MACH_STM32F469 || MACH_STM32F746)
	help
	  Support for stm32f4 and stm32f7 SoC families clocks

config COMMON_CLK_STM32H7
	def_bool COMMON_CLK && MACH_STM32H743
	help
	  Support for stm32h7 SoC family clocks

config COMMON_CLK_MMP2
	def_bool COMMON_CLK && (MACH_MMP2_DT || MACH_MMP3_DT)
	help
	  Support for Marvell MMP2 and MMP3 SoC clocks

config COMMON_CLK_MMP2_AUDIO
        tristate "Clock driver for MMP2 Audio subsystem"
        depends on COMMON_CLK_MMP2 || COMPILE_TEST
        help
          This driver supports clocks for Audio subsystem on MMP2 SoC.

config COMMON_CLK_BD718XX
	tristate "Clock driver for 32K clk gates on ROHM PMICs"
	depends on MFD_ROHM_BD718XX || MFD_ROHM_BD71828
	help
	  This driver supports ROHM BD71837, BD71847, BD71850, BD71815
	  and BD71828 PMICs clock gates.

config COMMON_CLK_FIXED_MMIO
	bool "Clock driver for Memory Mapped Fixed values"
	depends on COMMON_CLK && OF
	help
	  Support for Memory Mapped IO Fixed clocks

config COMMON_CLK_K210
	bool "Clock driver for the Canaan Kendryte K210 SoC"
	depends on OF && RISCV && SOC_CANAAN
	default SOC_CANAAN
	help
	  Support for the Canaan Kendryte K210 RISC-V SoC clocks.

source "drivers/clk/actions/Kconfig"
source "drivers/clk/analogbits/Kconfig"
source "drivers/clk/baikal-t1/Kconfig"
source "drivers/clk/bcm/Kconfig"
source "drivers/clk/hisilicon/Kconfig"
source "drivers/clk/imgtec/Kconfig"
source "drivers/clk/imx/Kconfig"
source "drivers/clk/ingenic/Kconfig"
source "drivers/clk/keystone/Kconfig"
source "drivers/clk/mediatek/Kconfig"
source "drivers/clk/meson/Kconfig"
source "drivers/clk/mstar/Kconfig"
source "drivers/clk/microchip/Kconfig"
source "drivers/clk/mvebu/Kconfig"
source "drivers/clk/pistachio/Kconfig"
source "drivers/clk/qcom/Kconfig"
source "drivers/clk/ralink/Kconfig"
source "drivers/clk/renesas/Kconfig"
source "drivers/clk/rockchip/Kconfig"
source "drivers/clk/samsung/Kconfig"
source "drivers/clk/sifive/Kconfig"
source "drivers/clk/socfpga/Kconfig"
source "drivers/clk/sprd/Kconfig"
source "drivers/clk/starfive/Kconfig"
source "drivers/clk/sunxi/Kconfig"
source "drivers/clk/sunxi-ng/Kconfig"
source "drivers/clk/tegra/Kconfig"
source "drivers/clk/ti/Kconfig"
source "drivers/clk/uniphier/Kconfig"
source "drivers/clk/visconti/Kconfig"
source "drivers/clk/x86/Kconfig"
source "drivers/clk/xilinx/Kconfig"
source "drivers/clk/zynqmp/Kconfig"

# Kunit test cases
config CLK_KUNIT_TEST
	tristate "Basic Clock Framework Kunit Tests" if !KUNIT_ALL_TESTS
	depends on KUNIT
	default KUNIT_ALL_TESTS
	help
	  Kunit tests for the common clock framework.

config CLK_GATE_KUNIT_TEST
	tristate "Basic gate type Kunit test" if !KUNIT_ALL_TESTS
	depends on KUNIT
	default KUNIT_ALL_TESTS
	help
	  Kunit test for the basic clk gate type.

endif<|MERGE_RESOLUTION|>--- conflicted
+++ resolved
@@ -241,12 +241,9 @@
 
 config COMMON_CLK_LAN966X
 	bool "Generic Clock Controller driver for LAN966X SoC"
-<<<<<<< HEAD
 	depends on HAS_IOMEM
 	depends on OF
-=======
 	depends on SOC_LAN966 || COMPILE_TEST
->>>>>>> cf683abd
 	help
 	  This driver provides support for Generic Clock Controller(GCK) on
 	  LAN966X SoC. GCK generates and supplies clock to various peripherals
