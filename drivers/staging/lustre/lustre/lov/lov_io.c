--- conflicted
+++ resolved
@@ -394,8 +394,6 @@
 					   endpos, &start, &end))
 			continue;
 
-<<<<<<< HEAD
-=======
 		if (unlikely(lov_r0(lio->lis_object)->lo_sub[stripe] == NULL)) {
 			if (ios->cis_io->ci_type == CIT_READ ||
 			    ios->cis_io->ci_type == CIT_WRITE ||
@@ -405,7 +403,6 @@
 			continue;
 		}
 
->>>>>>> e416a893
 		end = lov_offset_mod(end, 1);
 		sub = lov_sub_get(env, lio, stripe);
 		if (!IS_ERR(sub)) {
