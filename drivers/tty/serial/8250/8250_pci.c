// SPDX-License-Identifier: GPL-2.0
/*
 *  Probe module for 8250/16550-type PCI serial ports.
 *
 *  Based on drivers/char/serial.c, by Linus Torvalds, Theodore Ts'o.
 *
 *  Copyright (C) 2001 Russell King, All Rights Reserved.
 */
#undef DEBUG
#include <linux/module.h>
#include <linux/pci.h>
#include <linux/string.h>
#include <linux/kernel.h>
#include <linux/slab.h>
#include <linux/delay.h>
#include <linux/tty.h>
#include <linux/serial_reg.h>
#include <linux/serial_core.h>
#include <linux/8250_pci.h>
#include <linux/bitops.h>

#include <asm/byteorder.h>
#include <asm/io.h>

#include "8250.h"

/*
 * init function returns:
 *  > 0 - number of ports
 *  = 0 - use board->num_ports
 *  < 0 - error
 */
struct pci_serial_quirk {
	u32	vendor;
	u32	device;
	u32	subvendor;
	u32	subdevice;
	int	(*probe)(struct pci_dev *dev);
	int	(*init)(struct pci_dev *dev);
	int	(*setup)(struct serial_private *,
			 const struct pciserial_board *,
			 struct uart_8250_port *, int);
	void	(*exit)(struct pci_dev *dev);
};

struct f815xxa_data {
	spinlock_t lock;
	int idx;
};

struct serial_private {
	struct pci_dev		*dev;
	unsigned int		nr;
	struct pci_serial_quirk	*quirk;
	const struct pciserial_board *board;
	int			line[];
};

static const struct pci_device_id pci_use_msi[] = {
	{ PCI_DEVICE_SUB(PCI_VENDOR_ID_NETMOS, PCI_DEVICE_ID_NETMOS_9900,
			 0xA000, 0x1000) },
	{ PCI_DEVICE_SUB(PCI_VENDOR_ID_NETMOS, PCI_DEVICE_ID_NETMOS_9912,
			 0xA000, 0x1000) },
	{ PCI_DEVICE_SUB(PCI_VENDOR_ID_NETMOS, PCI_DEVICE_ID_NETMOS_9922,
			 0xA000, 0x1000) },
	{ }
};

static int pci_default_setup(struct serial_private*,
	  const struct pciserial_board*, struct uart_8250_port *, int);

static void moan_device(const char *str, struct pci_dev *dev)
{
	dev_err(&dev->dev,
	       "%s: %s\n"
	       "Please send the output of lspci -vv, this\n"
	       "message (0x%04x,0x%04x,0x%04x,0x%04x), the\n"
	       "manufacturer and name of serial board or\n"
	       "modem board to <linux-serial@vger.kernel.org>.\n",
	       pci_name(dev), str, dev->vendor, dev->device,
	       dev->subsystem_vendor, dev->subsystem_device);
}

static int
setup_port(struct serial_private *priv, struct uart_8250_port *port,
	   int bar, int offset, int regshift)
{
	struct pci_dev *dev = priv->dev;

	if (bar >= PCI_STD_NUM_BARS)
		return -EINVAL;

	if (pci_resource_flags(dev, bar) & IORESOURCE_MEM) {
		if (!pcim_iomap(dev, bar, 0) && !pcim_iomap_table(dev))
			return -ENOMEM;

		port->port.iotype = UPIO_MEM;
		port->port.iobase = 0;
		port->port.mapbase = pci_resource_start(dev, bar) + offset;
		port->port.membase = pcim_iomap_table(dev)[bar] + offset;
		port->port.regshift = regshift;
	} else {
		port->port.iotype = UPIO_PORT;
		port->port.iobase = pci_resource_start(dev, bar) + offset;
		port->port.mapbase = 0;
		port->port.membase = NULL;
		port->port.regshift = 0;
	}
	return 0;
}

/*
 * ADDI-DATA GmbH communication cards <info@addi-data.com>
 */
static int addidata_apci7800_setup(struct serial_private *priv,
				const struct pciserial_board *board,
				struct uart_8250_port *port, int idx)
{
	unsigned int bar = 0, offset = board->first_offset;
	bar = FL_GET_BASE(board->flags);

	if (idx < 2) {
		offset += idx * board->uart_offset;
	} else if ((idx >= 2) && (idx < 4)) {
		bar += 1;
		offset += ((idx - 2) * board->uart_offset);
	} else if ((idx >= 4) && (idx < 6)) {
		bar += 2;
		offset += ((idx - 4) * board->uart_offset);
	} else if (idx >= 6) {
		bar += 3;
		offset += ((idx - 6) * board->uart_offset);
	}

	return setup_port(priv, port, bar, offset, board->reg_shift);
}

/*
 * AFAVLAB uses a different mixture of BARs and offsets
 * Not that ugly ;) -- HW
 */
static int
afavlab_setup(struct serial_private *priv, const struct pciserial_board *board,
	      struct uart_8250_port *port, int idx)
{
	unsigned int bar, offset = board->first_offset;

	bar = FL_GET_BASE(board->flags);
	if (idx < 4)
		bar += idx;
	else {
		bar = 4;
		offset += (idx - 4) * board->uart_offset;
	}

	return setup_port(priv, port, bar, offset, board->reg_shift);
}

/*
 * HP's Remote Management Console.  The Diva chip came in several
 * different versions.  N-class, L2000 and A500 have two Diva chips, each
 * with 3 UARTs (the third UART on the second chip is unused).  Superdome
 * and Keystone have one Diva chip with 3 UARTs.  Some later machines have
 * one Diva chip, but it has been expanded to 5 UARTs.
 */
static int pci_hp_diva_init(struct pci_dev *dev)
{
	int rc = 0;

	switch (dev->subsystem_device) {
	case PCI_DEVICE_ID_HP_DIVA_TOSCA1:
	case PCI_DEVICE_ID_HP_DIVA_HALFDOME:
	case PCI_DEVICE_ID_HP_DIVA_KEYSTONE:
	case PCI_DEVICE_ID_HP_DIVA_EVEREST:
		rc = 3;
		break;
	case PCI_DEVICE_ID_HP_DIVA_TOSCA2:
		rc = 2;
		break;
	case PCI_DEVICE_ID_HP_DIVA_MAESTRO:
		rc = 4;
		break;
	case PCI_DEVICE_ID_HP_DIVA_POWERBAR:
	case PCI_DEVICE_ID_HP_DIVA_HURRICANE:
		rc = 1;
		break;
	}

	return rc;
}

/*
 * HP's Diva chip puts the 4th/5th serial port further out, and
 * some serial ports are supposed to be hidden on certain models.
 */
static int
pci_hp_diva_setup(struct serial_private *priv,
		const struct pciserial_board *board,
		struct uart_8250_port *port, int idx)
{
	unsigned int offset = board->first_offset;
	unsigned int bar = FL_GET_BASE(board->flags);

	switch (priv->dev->subsystem_device) {
	case PCI_DEVICE_ID_HP_DIVA_MAESTRO:
		if (idx == 3)
			idx++;
		break;
	case PCI_DEVICE_ID_HP_DIVA_EVEREST:
		if (idx > 0)
			idx++;
		if (idx > 2)
			idx++;
		break;
	}
	if (idx > 2)
		offset = 0x18;

	offset += idx * board->uart_offset;

	return setup_port(priv, port, bar, offset, board->reg_shift);
}

/*
 * Added for EKF Intel i960 serial boards
 */
static int pci_inteli960ni_init(struct pci_dev *dev)
{
	u32 oldval;

	if (!(dev->subsystem_device & 0x1000))
		return -ENODEV;

	/* is firmware started? */
	pci_read_config_dword(dev, 0x44, &oldval);
	if (oldval == 0x00001000L) { /* RESET value */
		dev_dbg(&dev->dev, "Local i960 firmware missing\n");
		return -ENODEV;
	}
	return 0;
}

/*
 * Some PCI serial cards using the PLX 9050 PCI interface chip require
 * that the card interrupt be explicitly enabled or disabled.  This
 * seems to be mainly needed on card using the PLX which also use I/O
 * mapped memory.
 */
static int pci_plx9050_init(struct pci_dev *dev)
{
	u8 irq_config;
	void __iomem *p;

	if ((pci_resource_flags(dev, 0) & IORESOURCE_MEM) == 0) {
		moan_device("no memory in bar 0", dev);
		return 0;
	}

	irq_config = 0x41;
	if (dev->vendor == PCI_VENDOR_ID_PANACOM ||
	    dev->subsystem_vendor == PCI_SUBVENDOR_ID_EXSYS)
		irq_config = 0x43;

	if ((dev->vendor == PCI_VENDOR_ID_PLX) &&
	    (dev->device == PCI_DEVICE_ID_PLX_ROMULUS))
		/*
		 * As the megawolf cards have the int pins active
		 * high, and have 2 UART chips, both ints must be
		 * enabled on the 9050. Also, the UARTS are set in
		 * 16450 mode by default, so we have to enable the
		 * 16C950 'enhanced' mode so that we can use the
		 * deep FIFOs
		 */
		irq_config = 0x5b;
	/*
	 * enable/disable interrupts
	 */
	p = ioremap(pci_resource_start(dev, 0), 0x80);
	if (p == NULL)
		return -ENOMEM;
	writel(irq_config, p + 0x4c);

	/*
	 * Read the register back to ensure that it took effect.
	 */
	readl(p + 0x4c);
	iounmap(p);

	return 0;
}

static void pci_plx9050_exit(struct pci_dev *dev)
{
	u8 __iomem *p;

	if ((pci_resource_flags(dev, 0) & IORESOURCE_MEM) == 0)
		return;

	/*
	 * disable interrupts
	 */
	p = ioremap(pci_resource_start(dev, 0), 0x80);
	if (p != NULL) {
		writel(0, p + 0x4c);

		/*
		 * Read the register back to ensure that it took effect.
		 */
		readl(p + 0x4c);
		iounmap(p);
	}
}

#define NI8420_INT_ENABLE_REG	0x38
#define NI8420_INT_ENABLE_BIT	0x2000

static void pci_ni8420_exit(struct pci_dev *dev)
{
	void __iomem *p;
	unsigned int bar = 0;

	if ((pci_resource_flags(dev, bar) & IORESOURCE_MEM) == 0) {
		moan_device("no memory in bar", dev);
		return;
	}

	p = pci_ioremap_bar(dev, bar);
	if (p == NULL)
		return;

	/* Disable the CPU Interrupt */
	writel(readl(p + NI8420_INT_ENABLE_REG) & ~(NI8420_INT_ENABLE_BIT),
	       p + NI8420_INT_ENABLE_REG);
	iounmap(p);
}


/* MITE registers */
#define MITE_IOWBSR1	0xc4
#define MITE_IOWCR1	0xf4
#define MITE_LCIMR1	0x08
#define MITE_LCIMR2	0x10

#define MITE_LCIMR2_CLR_CPU_IE	(1 << 30)

static void pci_ni8430_exit(struct pci_dev *dev)
{
	void __iomem *p;
	unsigned int bar = 0;

	if ((pci_resource_flags(dev, bar) & IORESOURCE_MEM) == 0) {
		moan_device("no memory in bar", dev);
		return;
	}

	p = pci_ioremap_bar(dev, bar);
	if (p == NULL)
		return;

	/* Disable the CPU Interrupt */
	writel(MITE_LCIMR2_CLR_CPU_IE, p + MITE_LCIMR2);
	iounmap(p);
}

/* SBS Technologies Inc. PMC-OCTPRO and P-OCTAL cards */
static int
sbs_setup(struct serial_private *priv, const struct pciserial_board *board,
		struct uart_8250_port *port, int idx)
{
	unsigned int bar, offset = board->first_offset;

	bar = 0;

	if (idx < 4) {
		/* first four channels map to 0, 0x100, 0x200, 0x300 */
		offset += idx * board->uart_offset;
	} else if (idx < 8) {
		/* last four channels map to 0x1000, 0x1100, 0x1200, 0x1300 */
		offset += idx * board->uart_offset + 0xC00;
	} else /* we have only 8 ports on PMC-OCTALPRO */
		return 1;

	return setup_port(priv, port, bar, offset, board->reg_shift);
}

/*
* This does initialization for PMC OCTALPRO cards:
* maps the device memory, resets the UARTs (needed, bc
* if the module is removed and inserted again, the card
* is in the sleep mode) and enables global interrupt.
*/

/* global control register offset for SBS PMC-OctalPro */
#define OCT_REG_CR_OFF		0x500

static int sbs_init(struct pci_dev *dev)
{
	u8 __iomem *p;

	p = pci_ioremap_bar(dev, 0);

	if (p == NULL)
		return -ENOMEM;
	/* Set bit-4 Control Register (UART RESET) in to reset the uarts */
	writeb(0x10, p + OCT_REG_CR_OFF);
	udelay(50);
	writeb(0x0, p + OCT_REG_CR_OFF);

	/* Set bit-2 (INTENABLE) of Control Register */
	writeb(0x4, p + OCT_REG_CR_OFF);
	iounmap(p);

	return 0;
}

/*
 * Disables the global interrupt of PMC-OctalPro
 */

static void sbs_exit(struct pci_dev *dev)
{
	u8 __iomem *p;

	p = pci_ioremap_bar(dev, 0);
	/* FIXME: What if resource_len < OCT_REG_CR_OFF */
	if (p != NULL)
		writeb(0, p + OCT_REG_CR_OFF);
	iounmap(p);
}

/*
 * SIIG serial cards have an PCI interface chip which also controls
 * the UART clocking frequency. Each UART can be clocked independently
 * (except cards equipped with 4 UARTs) and initial clocking settings
 * are stored in the EEPROM chip. It can cause problems because this
 * version of serial driver doesn't support differently clocked UART's
 * on single PCI card. To prevent this, initialization functions set
 * high frequency clocking for all UART's on given card. It is safe (I
 * hope) because it doesn't touch EEPROM settings to prevent conflicts
 * with other OSes (like M$ DOS).
 *
 *  SIIG support added by Andrey Panin <pazke@donpac.ru>, 10/1999
 *
 * There is two family of SIIG serial cards with different PCI
 * interface chip and different configuration methods:
 *     - 10x cards have control registers in IO and/or memory space;
 *     - 20x cards have control registers in standard PCI configuration space.
 *
 * Note: all 10x cards have PCI device ids 0x10..
 *       all 20x cards have PCI device ids 0x20..
 *
 * There are also Quartet Serial cards which use Oxford Semiconductor
 * 16954 quad UART PCI chip clocked by 18.432 MHz quartz.
 *
 * Note: some SIIG cards are probed by the parport_serial object.
 */

#define PCI_DEVICE_ID_SIIG_1S_10x (PCI_DEVICE_ID_SIIG_1S_10x_550 & 0xfffc)
#define PCI_DEVICE_ID_SIIG_2S_10x (PCI_DEVICE_ID_SIIG_2S_10x_550 & 0xfff8)

static int pci_siig10x_init(struct pci_dev *dev)
{
	u16 data;
	void __iomem *p;

	switch (dev->device & 0xfff8) {
	case PCI_DEVICE_ID_SIIG_1S_10x:	/* 1S */
		data = 0xffdf;
		break;
	case PCI_DEVICE_ID_SIIG_2S_10x:	/* 2S, 2S1P */
		data = 0xf7ff;
		break;
	default:			/* 1S1P, 4S */
		data = 0xfffb;
		break;
	}

	p = ioremap(pci_resource_start(dev, 0), 0x80);
	if (p == NULL)
		return -ENOMEM;

	writew(readw(p + 0x28) & data, p + 0x28);
	readw(p + 0x28);
	iounmap(p);
	return 0;
}

#define PCI_DEVICE_ID_SIIG_2S_20x (PCI_DEVICE_ID_SIIG_2S_20x_550 & 0xfffc)
#define PCI_DEVICE_ID_SIIG_2S1P_20x (PCI_DEVICE_ID_SIIG_2S1P_20x_550 & 0xfffc)

static int pci_siig20x_init(struct pci_dev *dev)
{
	u8 data;

	/* Change clock frequency for the first UART. */
	pci_read_config_byte(dev, 0x6f, &data);
	pci_write_config_byte(dev, 0x6f, data & 0xef);

	/* If this card has 2 UART, we have to do the same with second UART. */
	if (((dev->device & 0xfffc) == PCI_DEVICE_ID_SIIG_2S_20x) ||
	    ((dev->device & 0xfffc) == PCI_DEVICE_ID_SIIG_2S1P_20x)) {
		pci_read_config_byte(dev, 0x73, &data);
		pci_write_config_byte(dev, 0x73, data & 0xef);
	}
	return 0;
}

static int pci_siig_init(struct pci_dev *dev)
{
	unsigned int type = dev->device & 0xff00;

	if (type == 0x1000)
		return pci_siig10x_init(dev);
	else if (type == 0x2000)
		return pci_siig20x_init(dev);

	moan_device("Unknown SIIG card", dev);
	return -ENODEV;
}

static int pci_siig_setup(struct serial_private *priv,
			  const struct pciserial_board *board,
			  struct uart_8250_port *port, int idx)
{
	unsigned int bar = FL_GET_BASE(board->flags) + idx, offset = 0;

	if (idx > 3) {
		bar = 4;
		offset = (idx - 4) * 8;
	}

	return setup_port(priv, port, bar, offset, 0);
}

/*
 * Timedia has an explosion of boards, and to avoid the PCI table from
 * growing *huge*, we use this function to collapse some 70 entries
 * in the PCI table into one, for sanity's and compactness's sake.
 */
static const unsigned short timedia_single_port[] = {
	0x4025, 0x4027, 0x4028, 0x5025, 0x5027, 0
};

static const unsigned short timedia_dual_port[] = {
	0x0002, 0x4036, 0x4037, 0x4038, 0x4078, 0x4079, 0x4085,
	0x4088, 0x4089, 0x5037, 0x5078, 0x5079, 0x5085, 0x6079,
	0x7079, 0x8079, 0x8137, 0x8138, 0x8237, 0x8238, 0x9079,
	0x9137, 0x9138, 0x9237, 0x9238, 0xA079, 0xB079, 0xC079,
	0xD079, 0
};

static const unsigned short timedia_quad_port[] = {
	0x4055, 0x4056, 0x4095, 0x4096, 0x5056, 0x8156, 0x8157,
	0x8256, 0x8257, 0x9056, 0x9156, 0x9157, 0x9158, 0x9159,
	0x9256, 0x9257, 0xA056, 0xA157, 0xA158, 0xA159, 0xB056,
	0xB157, 0
};

static const unsigned short timedia_eight_port[] = {
	0x4065, 0x4066, 0x5065, 0x5066, 0x8166, 0x9066, 0x9166,
	0x9167, 0x9168, 0xA066, 0xA167, 0xA168, 0
};

static const struct timedia_struct {
	int num;
	const unsigned short *ids;
} timedia_data[] = {
	{ 1, timedia_single_port },
	{ 2, timedia_dual_port },
	{ 4, timedia_quad_port },
	{ 8, timedia_eight_port }
};

/*
 * There are nearly 70 different Timedia/SUNIX PCI serial devices.  Instead of
 * listing them individually, this driver merely grabs them all with
 * PCI_ANY_ID.  Some of these devices, however, also feature a parallel port,
 * and should be left free to be claimed by parport_serial instead.
 */
static int pci_timedia_probe(struct pci_dev *dev)
{
	/*
	 * Check the third digit of the subdevice ID
	 * (0,2,3,5,6: serial only -- 7,8,9: serial + parallel)
	 */
	if ((dev->subsystem_device & 0x00f0) >= 0x70) {
		dev_info(&dev->dev,
			"ignoring Timedia subdevice %04x for parport_serial\n",
			dev->subsystem_device);
		return -ENODEV;
	}

	return 0;
}

static int pci_timedia_init(struct pci_dev *dev)
{
	const unsigned short *ids;
	int i, j;

	for (i = 0; i < ARRAY_SIZE(timedia_data); i++) {
		ids = timedia_data[i].ids;
		for (j = 0; ids[j]; j++)
			if (dev->subsystem_device == ids[j])
				return timedia_data[i].num;
	}
	return 0;
}

/*
 * Timedia/SUNIX uses a mixture of BARs and offsets
 * Ugh, this is ugly as all hell --- TYT
 */
static int
pci_timedia_setup(struct serial_private *priv,
		  const struct pciserial_board *board,
		  struct uart_8250_port *port, int idx)
{
	unsigned int bar = 0, offset = board->first_offset;

	switch (idx) {
	case 0:
		bar = 0;
		break;
	case 1:
		offset = board->uart_offset;
		bar = 0;
		break;
	case 2:
		bar = 1;
		break;
	case 3:
		offset = board->uart_offset;
		fallthrough;
	case 4: /* BAR 2 */
	case 5: /* BAR 3 */
	case 6: /* BAR 4 */
	case 7: /* BAR 5 */
		bar = idx - 2;
	}

	return setup_port(priv, port, bar, offset, board->reg_shift);
}

/*
 * Some Titan cards are also a little weird
 */
static int
titan_400l_800l_setup(struct serial_private *priv,
		      const struct pciserial_board *board,
		      struct uart_8250_port *port, int idx)
{
	unsigned int bar, offset = board->first_offset;

	switch (idx) {
	case 0:
		bar = 1;
		break;
	case 1:
		bar = 2;
		break;
	default:
		bar = 4;
		offset = (idx - 2) * board->uart_offset;
	}

	return setup_port(priv, port, bar, offset, board->reg_shift);
}

static int pci_xircom_init(struct pci_dev *dev)
{
	msleep(100);
	return 0;
}

static int pci_ni8420_init(struct pci_dev *dev)
{
	void __iomem *p;
	unsigned int bar = 0;

	if ((pci_resource_flags(dev, bar) & IORESOURCE_MEM) == 0) {
		moan_device("no memory in bar", dev);
		return 0;
	}

	p = pci_ioremap_bar(dev, bar);
	if (p == NULL)
		return -ENOMEM;

	/* Enable CPU Interrupt */
	writel(readl(p + NI8420_INT_ENABLE_REG) | NI8420_INT_ENABLE_BIT,
	       p + NI8420_INT_ENABLE_REG);

	iounmap(p);
	return 0;
}

#define MITE_IOWBSR1_WSIZE	0xa
#define MITE_IOWBSR1_WIN_OFFSET	0x800
#define MITE_IOWBSR1_WENAB	(1 << 7)
#define MITE_LCIMR1_IO_IE_0	(1 << 24)
#define MITE_LCIMR2_SET_CPU_IE	(1 << 31)
#define MITE_IOWCR1_RAMSEL_MASK	0xfffffffe

static int pci_ni8430_init(struct pci_dev *dev)
{
	void __iomem *p;
	struct pci_bus_region region;
	u32 device_window;
	unsigned int bar = 0;

	if ((pci_resource_flags(dev, bar) & IORESOURCE_MEM) == 0) {
		moan_device("no memory in bar", dev);
		return 0;
	}

	p = pci_ioremap_bar(dev, bar);
	if (p == NULL)
		return -ENOMEM;

	/*
	 * Set device window address and size in BAR0, while acknowledging that
	 * the resource structure may contain a translated address that differs
	 * from the address the device responds to.
	 */
	pcibios_resource_to_bus(dev->bus, &region, &dev->resource[bar]);
	device_window = ((region.start + MITE_IOWBSR1_WIN_OFFSET) & 0xffffff00)
			| MITE_IOWBSR1_WENAB | MITE_IOWBSR1_WSIZE;
	writel(device_window, p + MITE_IOWBSR1);

	/* Set window access to go to RAMSEL IO address space */
	writel((readl(p + MITE_IOWCR1) & MITE_IOWCR1_RAMSEL_MASK),
	       p + MITE_IOWCR1);

	/* Enable IO Bus Interrupt 0 */
	writel(MITE_LCIMR1_IO_IE_0, p + MITE_LCIMR1);

	/* Enable CPU Interrupt */
	writel(MITE_LCIMR2_SET_CPU_IE, p + MITE_LCIMR2);

	iounmap(p);
	return 0;
}

/* UART Port Control Register */
#define NI8430_PORTCON	0x0f
#define NI8430_PORTCON_TXVR_ENABLE	(1 << 3)

static int
pci_ni8430_setup(struct serial_private *priv,
		 const struct pciserial_board *board,
		 struct uart_8250_port *port, int idx)
{
	struct pci_dev *dev = priv->dev;
	void __iomem *p;
	unsigned int bar, offset = board->first_offset;

	if (idx >= board->num_ports)
		return 1;

	bar = FL_GET_BASE(board->flags);
	offset += idx * board->uart_offset;

	p = pci_ioremap_bar(dev, bar);
	if (!p)
		return -ENOMEM;

	/* enable the transceiver */
	writeb(readb(p + offset + NI8430_PORTCON) | NI8430_PORTCON_TXVR_ENABLE,
	       p + offset + NI8430_PORTCON);

	iounmap(p);

	return setup_port(priv, port, bar, offset, board->reg_shift);
}

static int pci_netmos_9900_setup(struct serial_private *priv,
				const struct pciserial_board *board,
				struct uart_8250_port *port, int idx)
{
	unsigned int bar;

	if ((priv->dev->device != PCI_DEVICE_ID_NETMOS_9865) &&
	    (priv->dev->subsystem_device & 0xff00) == 0x3000) {
		/* netmos apparently orders BARs by datasheet layout, so serial
		 * ports get BARs 0 and 3 (or 1 and 4 for memmapped)
		 */
		bar = 3 * idx;

		return setup_port(priv, port, bar, 0, board->reg_shift);
	} else {
		return pci_default_setup(priv, board, port, idx);
	}
}

/* the 99xx series comes with a range of device IDs and a variety
 * of capabilities:
 *
 * 9900 has varying capabilities and can cascade to sub-controllers
 *   (cascading should be purely internal)
 * 9904 is hardwired with 4 serial ports
 * 9912 and 9922 are hardwired with 2 serial ports
 */
static int pci_netmos_9900_numports(struct pci_dev *dev)
{
	unsigned int c = dev->class;
	unsigned int pi;
	unsigned short sub_serports;

	pi = c & 0xff;

	if (pi == 2)
		return 1;

	if ((pi == 0) && (dev->device == PCI_DEVICE_ID_NETMOS_9900)) {
		/* two possibilities: 0x30ps encodes number of parallel and
		 * serial ports, or 0x1000 indicates *something*. This is not
		 * immediately obvious, since the 2s1p+4s configuration seems
		 * to offer all functionality on functions 0..2, while still
		 * advertising the same function 3 as the 4s+2s1p config.
		 */
		sub_serports = dev->subsystem_device & 0xf;
		if (sub_serports > 0)
			return sub_serports;

		dev_err(&dev->dev,
			"NetMos/Mostech serial driver ignoring port on ambiguous config.\n");
		return 0;
	}

	moan_device("unknown NetMos/Mostech program interface", dev);
	return 0;
}

static int pci_netmos_init(struct pci_dev *dev)
{
	/* subdevice 0x00PS means <P> parallel, <S> serial */
	unsigned int num_serial = dev->subsystem_device & 0xf;

	if ((dev->device == PCI_DEVICE_ID_NETMOS_9901) ||
		(dev->device == PCI_DEVICE_ID_NETMOS_9865))
		return 0;

	if (dev->subsystem_vendor == PCI_VENDOR_ID_IBM &&
			dev->subsystem_device == 0x0299)
		return 0;

	switch (dev->device) { /* FALLTHROUGH on all */
	case PCI_DEVICE_ID_NETMOS_9904:
	case PCI_DEVICE_ID_NETMOS_9912:
	case PCI_DEVICE_ID_NETMOS_9922:
	case PCI_DEVICE_ID_NETMOS_9900:
		num_serial = pci_netmos_9900_numports(dev);
		break;

	default:
		break;
	}

	if (num_serial == 0) {
		moan_device("unknown NetMos/Mostech device", dev);
		return -ENODEV;
	}

	return num_serial;
}

/*
 * These chips are available with optionally one parallel port and up to
 * two serial ports. Unfortunately they all have the same product id.
 *
 * Basic configuration is done over a region of 32 I/O ports. The base
 * ioport is called INTA or INTC, depending on docs/other drivers.
 *
 * The region of the 32 I/O ports is configured in POSIO0R...
 */

/* registers */
#define ITE_887x_MISCR		0x9c
#define ITE_887x_INTCBAR	0x78
#define ITE_887x_UARTBAR	0x7c
#define ITE_887x_PS0BAR		0x10
#define ITE_887x_POSIO0		0x60

/* I/O space size */
#define ITE_887x_IOSIZE		32
/* I/O space size (bits 26-24; 8 bytes = 011b) */
#define ITE_887x_POSIO_IOSIZE_8		(3 << 24)
/* I/O space size (bits 26-24; 32 bytes = 101b) */
#define ITE_887x_POSIO_IOSIZE_32	(5 << 24)
/* Decoding speed (1 = slow, 2 = medium, 3 = fast) */
#define ITE_887x_POSIO_SPEED		(3 << 29)
/* enable IO_Space bit */
#define ITE_887x_POSIO_ENABLE		(1 << 31)

static int pci_ite887x_init(struct pci_dev *dev)
{
	/* inta_addr are the configuration addresses of the ITE */
	static const short inta_addr[] = { 0x2a0, 0x2c0, 0x220, 0x240, 0x1e0,
							0x200, 0x280, 0 };
	int ret, i, type;
	struct resource *iobase = NULL;
	u32 miscr, uartbar, ioport;

	/* search for the base-ioport */
	i = 0;
	while (inta_addr[i] && iobase == NULL) {
		iobase = request_region(inta_addr[i], ITE_887x_IOSIZE,
								"ite887x");
		if (iobase != NULL) {
			/* write POSIO0R - speed | size | ioport */
			pci_write_config_dword(dev, ITE_887x_POSIO0,
				ITE_887x_POSIO_ENABLE | ITE_887x_POSIO_SPEED |
				ITE_887x_POSIO_IOSIZE_32 | inta_addr[i]);
			/* write INTCBAR - ioport */
			pci_write_config_dword(dev, ITE_887x_INTCBAR,
								inta_addr[i]);
			ret = inb(inta_addr[i]);
			if (ret != 0xff) {
				/* ioport connected */
				break;
			}
			release_region(iobase->start, ITE_887x_IOSIZE);
			iobase = NULL;
		}
		i++;
	}

	if (!inta_addr[i]) {
		dev_err(&dev->dev, "ite887x: could not find iobase\n");
		return -ENODEV;
	}

	/* start of undocumented type checking (see parport_pc.c) */
	type = inb(iobase->start + 0x18) & 0x0f;

	switch (type) {
	case 0x2:	/* ITE8871 (1P) */
	case 0xa:	/* ITE8875 (1P) */
		ret = 0;
		break;
	case 0xe:	/* ITE8872 (2S1P) */
		ret = 2;
		break;
	case 0x6:	/* ITE8873 (1S) */
		ret = 1;
		break;
	case 0x8:	/* ITE8874 (2S) */
		ret = 2;
		break;
	default:
		moan_device("Unknown ITE887x", dev);
		ret = -ENODEV;
	}

	/* configure all serial ports */
	for (i = 0; i < ret; i++) {
		/* read the I/O port from the device */
		pci_read_config_dword(dev, ITE_887x_PS0BAR + (0x4 * (i + 1)),
								&ioport);
		ioport &= 0x0000FF00;	/* the actual base address */
		pci_write_config_dword(dev, ITE_887x_POSIO0 + (0x4 * (i + 1)),
			ITE_887x_POSIO_ENABLE | ITE_887x_POSIO_SPEED |
			ITE_887x_POSIO_IOSIZE_8 | ioport);

		/* write the ioport to the UARTBAR */
		pci_read_config_dword(dev, ITE_887x_UARTBAR, &uartbar);
		uartbar &= ~(0xffff << (16 * i));	/* clear half the reg */
		uartbar |= (ioport << (16 * i));	/* set the ioport */
		pci_write_config_dword(dev, ITE_887x_UARTBAR, uartbar);

		/* get current config */
		pci_read_config_dword(dev, ITE_887x_MISCR, &miscr);
		/* disable interrupts (UARTx_Routing[3:0]) */
		miscr &= ~(0xf << (12 - 4 * i));
		/* activate the UART (UARTx_En) */
		miscr |= 1 << (23 - i);
		/* write new config with activated UART */
		pci_write_config_dword(dev, ITE_887x_MISCR, miscr);
	}

	if (ret <= 0) {
		/* the device has no UARTs if we get here */
		release_region(iobase->start, ITE_887x_IOSIZE);
	}

	return ret;
}

static void pci_ite887x_exit(struct pci_dev *dev)
{
	u32 ioport;
	/* the ioport is bit 0-15 in POSIO0R */
	pci_read_config_dword(dev, ITE_887x_POSIO0, &ioport);
	ioport &= 0xffff;
	release_region(ioport, ITE_887x_IOSIZE);
}

/*
 * EndRun Technologies.
 * Determine the number of ports available on the device.
 */
#define PCI_VENDOR_ID_ENDRUN			0x7401
#define PCI_DEVICE_ID_ENDRUN_1588	0xe100

static int pci_endrun_init(struct pci_dev *dev)
{
	u8 __iomem *p;
	unsigned long deviceID;
	unsigned int  number_uarts = 0;

	/* EndRun device is all 0xexxx */
	if (dev->vendor == PCI_VENDOR_ID_ENDRUN &&
		(dev->device & 0xf000) != 0xe000)
		return 0;

	p = pci_iomap(dev, 0, 5);
	if (p == NULL)
		return -ENOMEM;

	deviceID = ioread32(p);
	/* EndRun device */
	if (deviceID == 0x07000200) {
		number_uarts = ioread8(p + 4);
		dev_dbg(&dev->dev,
			"%d ports detected on EndRun PCI Express device\n",
			number_uarts);
	}
	pci_iounmap(dev, p);
	return number_uarts;
}

/*
 * Oxford Semiconductor Inc.
 * Check that device is part of the Tornado range of devices, then determine
 * the number of ports available on the device.
 */
static int pci_oxsemi_tornado_init(struct pci_dev *dev)
{
	u8 __iomem *p;
	unsigned long deviceID;
	unsigned int  number_uarts = 0;

	/* OxSemi Tornado devices are all 0xCxxx */
	if (dev->vendor == PCI_VENDOR_ID_OXSEMI &&
	    (dev->device & 0xF000) != 0xC000)
		return 0;

	p = pci_iomap(dev, 0, 5);
	if (p == NULL)
		return -ENOMEM;

	deviceID = ioread32(p);
	/* Tornado device */
	if (deviceID == 0x07000200) {
		number_uarts = ioread8(p + 4);
		dev_dbg(&dev->dev,
			"%d ports detected on Oxford PCI Express device\n",
			number_uarts);
	}
	pci_iounmap(dev, p);
	return number_uarts;
}

static int pci_asix_setup(struct serial_private *priv,
		  const struct pciserial_board *board,
		  struct uart_8250_port *port, int idx)
{
	port->bugs |= UART_BUG_PARITY;
	return pci_default_setup(priv, board, port, idx);
}

/* Quatech devices have their own extra interface features */

struct quatech_feature {
	u16 devid;
	bool amcc;
};

#define QPCR_TEST_FOR1		0x3F
#define QPCR_TEST_GET1		0x00
#define QPCR_TEST_FOR2		0x40
#define QPCR_TEST_GET2		0x40
#define QPCR_TEST_FOR3		0x80
#define QPCR_TEST_GET3		0x40
#define QPCR_TEST_FOR4		0xC0
#define QPCR_TEST_GET4		0x80

#define QOPR_CLOCK_X1		0x0000
#define QOPR_CLOCK_X2		0x0001
#define QOPR_CLOCK_X4		0x0002
#define QOPR_CLOCK_X8		0x0003
#define QOPR_CLOCK_RATE_MASK	0x0003


static struct quatech_feature quatech_cards[] = {
	{ PCI_DEVICE_ID_QUATECH_QSC100,   1 },
	{ PCI_DEVICE_ID_QUATECH_DSC100,   1 },
	{ PCI_DEVICE_ID_QUATECH_DSC100E,  0 },
	{ PCI_DEVICE_ID_QUATECH_DSC200,   1 },
	{ PCI_DEVICE_ID_QUATECH_DSC200E,  0 },
	{ PCI_DEVICE_ID_QUATECH_ESC100D,  1 },
	{ PCI_DEVICE_ID_QUATECH_ESC100M,  1 },
	{ PCI_DEVICE_ID_QUATECH_QSCP100,  1 },
	{ PCI_DEVICE_ID_QUATECH_DSCP100,  1 },
	{ PCI_DEVICE_ID_QUATECH_QSCP200,  1 },
	{ PCI_DEVICE_ID_QUATECH_DSCP200,  1 },
	{ PCI_DEVICE_ID_QUATECH_ESCLP100, 0 },
	{ PCI_DEVICE_ID_QUATECH_QSCLP100, 0 },
	{ PCI_DEVICE_ID_QUATECH_DSCLP100, 0 },
	{ PCI_DEVICE_ID_QUATECH_SSCLP100, 0 },
	{ PCI_DEVICE_ID_QUATECH_QSCLP200, 0 },
	{ PCI_DEVICE_ID_QUATECH_DSCLP200, 0 },
	{ PCI_DEVICE_ID_QUATECH_SSCLP200, 0 },
	{ PCI_DEVICE_ID_QUATECH_SPPXP_100, 0 },
	{ 0, }
};

static int pci_quatech_amcc(u16 devid)
{
	struct quatech_feature *qf = &quatech_cards[0];
	while (qf->devid) {
		if (qf->devid == devid)
			return qf->amcc;
		qf++;
	}
	pr_err("quatech: unknown port type '0x%04X'.\n", devid);
	return 0;
};

static int pci_quatech_rqopr(struct uart_8250_port *port)
{
	unsigned long base = port->port.iobase;
	u8 LCR, val;

	LCR = inb(base + UART_LCR);
	outb(0xBF, base + UART_LCR);
	val = inb(base + UART_SCR);
	outb(LCR, base + UART_LCR);
	return val;
}

static void pci_quatech_wqopr(struct uart_8250_port *port, u8 qopr)
{
	unsigned long base = port->port.iobase;
	u8 LCR;

	LCR = inb(base + UART_LCR);
	outb(0xBF, base + UART_LCR);
	inb(base + UART_SCR);
	outb(qopr, base + UART_SCR);
	outb(LCR, base + UART_LCR);
}

static int pci_quatech_rqmcr(struct uart_8250_port *port)
{
	unsigned long base = port->port.iobase;
	u8 LCR, val, qmcr;

	LCR = inb(base + UART_LCR);
	outb(0xBF, base + UART_LCR);
	val = inb(base + UART_SCR);
	outb(val | 0x10, base + UART_SCR);
	qmcr = inb(base + UART_MCR);
	outb(val, base + UART_SCR);
	outb(LCR, base + UART_LCR);

	return qmcr;
}

static void pci_quatech_wqmcr(struct uart_8250_port *port, u8 qmcr)
{
	unsigned long base = port->port.iobase;
	u8 LCR, val;

	LCR = inb(base + UART_LCR);
	outb(0xBF, base + UART_LCR);
	val = inb(base + UART_SCR);
	outb(val | 0x10, base + UART_SCR);
	outb(qmcr, base + UART_MCR);
	outb(val, base + UART_SCR);
	outb(LCR, base + UART_LCR);
}

static int pci_quatech_has_qmcr(struct uart_8250_port *port)
{
	unsigned long base = port->port.iobase;
	u8 LCR, val;

	LCR = inb(base + UART_LCR);
	outb(0xBF, base + UART_LCR);
	val = inb(base + UART_SCR);
	if (val & 0x20) {
		outb(0x80, UART_LCR);
		if (!(inb(UART_SCR) & 0x20)) {
			outb(LCR, base + UART_LCR);
			return 1;
		}
	}
	return 0;
}

static int pci_quatech_test(struct uart_8250_port *port)
{
	u8 reg, qopr;

	qopr = pci_quatech_rqopr(port);
	pci_quatech_wqopr(port, qopr & QPCR_TEST_FOR1);
	reg = pci_quatech_rqopr(port) & 0xC0;
	if (reg != QPCR_TEST_GET1)
		return -EINVAL;
	pci_quatech_wqopr(port, (qopr & QPCR_TEST_FOR1)|QPCR_TEST_FOR2);
	reg = pci_quatech_rqopr(port) & 0xC0;
	if (reg != QPCR_TEST_GET2)
		return -EINVAL;
	pci_quatech_wqopr(port, (qopr & QPCR_TEST_FOR1)|QPCR_TEST_FOR3);
	reg = pci_quatech_rqopr(port) & 0xC0;
	if (reg != QPCR_TEST_GET3)
		return -EINVAL;
	pci_quatech_wqopr(port, (qopr & QPCR_TEST_FOR1)|QPCR_TEST_FOR4);
	reg = pci_quatech_rqopr(port) & 0xC0;
	if (reg != QPCR_TEST_GET4)
		return -EINVAL;

	pci_quatech_wqopr(port, qopr);
	return 0;
}

static int pci_quatech_clock(struct uart_8250_port *port)
{
	u8 qopr, reg, set;
	unsigned long clock;

	if (pci_quatech_test(port) < 0)
		return 1843200;

	qopr = pci_quatech_rqopr(port);

	pci_quatech_wqopr(port, qopr & ~QOPR_CLOCK_X8);
	reg = pci_quatech_rqopr(port);
	if (reg & QOPR_CLOCK_X8) {
		clock = 1843200;
		goto out;
	}
	pci_quatech_wqopr(port, qopr | QOPR_CLOCK_X8);
	reg = pci_quatech_rqopr(port);
	if (!(reg & QOPR_CLOCK_X8)) {
		clock = 1843200;
		goto out;
	}
	reg &= QOPR_CLOCK_X8;
	if (reg == QOPR_CLOCK_X2) {
		clock =  3685400;
		set = QOPR_CLOCK_X2;
	} else if (reg == QOPR_CLOCK_X4) {
		clock = 7372800;
		set = QOPR_CLOCK_X4;
	} else if (reg == QOPR_CLOCK_X8) {
		clock = 14745600;
		set = QOPR_CLOCK_X8;
	} else {
		clock = 1843200;
		set = QOPR_CLOCK_X1;
	}
	qopr &= ~QOPR_CLOCK_RATE_MASK;
	qopr |= set;

out:
	pci_quatech_wqopr(port, qopr);
	return clock;
}

static int pci_quatech_rs422(struct uart_8250_port *port)
{
	u8 qmcr;
	int rs422 = 0;

	if (!pci_quatech_has_qmcr(port))
		return 0;
	qmcr = pci_quatech_rqmcr(port);
	pci_quatech_wqmcr(port, 0xFF);
	if (pci_quatech_rqmcr(port))
		rs422 = 1;
	pci_quatech_wqmcr(port, qmcr);
	return rs422;
}

static int pci_quatech_init(struct pci_dev *dev)
{
	if (pci_quatech_amcc(dev->device)) {
		unsigned long base = pci_resource_start(dev, 0);
		if (base) {
			u32 tmp;

			outl(inl(base + 0x38) | 0x00002000, base + 0x38);
			tmp = inl(base + 0x3c);
			outl(tmp | 0x01000000, base + 0x3c);
			outl(tmp &= ~0x01000000, base + 0x3c);
		}
	}
	return 0;
}

static int pci_quatech_setup(struct serial_private *priv,
		  const struct pciserial_board *board,
		  struct uart_8250_port *port, int idx)
{
	/* Needed by pci_quatech calls below */
	port->port.iobase = pci_resource_start(priv->dev, FL_GET_BASE(board->flags));
	/* Set up the clocking */
	port->port.uartclk = pci_quatech_clock(port);
	/* For now just warn about RS422 */
	if (pci_quatech_rs422(port))
		pr_warn("quatech: software control of RS422 features not currently supported.\n");
	return pci_default_setup(priv, board, port, idx);
}

static void pci_quatech_exit(struct pci_dev *dev)
{
}

static int pci_default_setup(struct serial_private *priv,
		  const struct pciserial_board *board,
		  struct uart_8250_port *port, int idx)
{
	unsigned int bar, offset = board->first_offset, maxnr;

	bar = FL_GET_BASE(board->flags);
	if (board->flags & FL_BASE_BARS)
		bar += idx;
	else
		offset += idx * board->uart_offset;

	maxnr = (pci_resource_len(priv->dev, bar) - board->first_offset) >>
		(board->reg_shift + 3);

	if (board->flags & FL_REGION_SZ_CAP && idx >= maxnr)
		return 1;

	return setup_port(priv, port, bar, offset, board->reg_shift);
}
static void
pericom_do_set_divisor(struct uart_port *port, unsigned int baud,
			       unsigned int quot, unsigned int quot_frac)
{
	int scr;
	int lcr;
	int actual_baud;
	int tolerance;

	for (scr = 5 ; scr <= 15 ; scr++) {
		actual_baud = 921600 * 16 / scr;
		tolerance = actual_baud / 50;

		if ((baud < actual_baud + tolerance) &&
			(baud > actual_baud - tolerance)) {

			lcr = serial_port_in(port, UART_LCR);
			serial_port_out(port, UART_LCR, lcr | 0x80);

			serial_port_out(port, UART_DLL, 1);
			serial_port_out(port, UART_DLM, 0);
			serial_port_out(port, 2, 16 - scr);
			serial_port_out(port, UART_LCR, lcr);
			return;
		} else if (baud > actual_baud) {
			break;
		}
	}
	serial8250_do_set_divisor(port, baud, quot, quot_frac);
}
static int pci_pericom_setup(struct serial_private *priv,
		  const struct pciserial_board *board,
		  struct uart_8250_port *port, int idx)
{
	unsigned int bar, offset = board->first_offset, maxnr;

	bar = FL_GET_BASE(board->flags);
	if (board->flags & FL_BASE_BARS)
		bar += idx;
	else
		offset += idx * board->uart_offset;


	maxnr = (pci_resource_len(priv->dev, bar) - board->first_offset) >>
		(board->reg_shift + 3);

	if (board->flags & FL_REGION_SZ_CAP && idx >= maxnr)
		return 1;

	port->port.set_divisor = pericom_do_set_divisor;

	return setup_port(priv, port, bar, offset, board->reg_shift);
}

static int pci_pericom_setup_four_at_eight(struct serial_private *priv,
		  const struct pciserial_board *board,
		  struct uart_8250_port *port, int idx)
{
	unsigned int bar, offset = board->first_offset, maxnr;

	bar = FL_GET_BASE(board->flags);
	if (board->flags & FL_BASE_BARS)
		bar += idx;
	else
		offset += idx * board->uart_offset;

	if (idx==3)
		offset = 0x38;

	maxnr = (pci_resource_len(priv->dev, bar) - board->first_offset) >>
		(board->reg_shift + 3);

	if (board->flags & FL_REGION_SZ_CAP && idx >= maxnr)
		return 1;

	port->port.set_divisor = pericom_do_set_divisor;

	return setup_port(priv, port, bar, offset, board->reg_shift);
}

static int
ce4100_serial_setup(struct serial_private *priv,
		  const struct pciserial_board *board,
		  struct uart_8250_port *port, int idx)
{
	int ret;

	ret = setup_port(priv, port, idx, 0, board->reg_shift);
	port->port.iotype = UPIO_MEM32;
	port->port.type = PORT_XSCALE;
	port->port.flags = (port->port.flags | UPF_FIXED_PORT | UPF_FIXED_TYPE);
	port->port.regshift = 2;

	return ret;
}

static int
pci_omegapci_setup(struct serial_private *priv,
		      const struct pciserial_board *board,
		      struct uart_8250_port *port, int idx)
{
	return setup_port(priv, port, 2, idx * 8, 0);
}

static int
pci_brcm_trumanage_setup(struct serial_private *priv,
			 const struct pciserial_board *board,
			 struct uart_8250_port *port, int idx)
{
	int ret = pci_default_setup(priv, board, port, idx);

	port->port.type = PORT_BRCM_TRUMANAGE;
	port->port.flags = (port->port.flags | UPF_FIXED_PORT | UPF_FIXED_TYPE);
	return ret;
}

/* RTS will control by MCR if this bit is 0 */
#define FINTEK_RTS_CONTROL_BY_HW	BIT(4)
/* only worked with FINTEK_RTS_CONTROL_BY_HW on */
#define FINTEK_RTS_INVERT		BIT(5)

/* We should do proper H/W transceiver setting before change to RS485 mode */
static int pci_fintek_rs485_config(struct uart_port *port,
			       struct serial_rs485 *rs485)
{
	struct pci_dev *pci_dev = to_pci_dev(port->dev);
	u8 setting;
	u8 *index = (u8 *) port->private_data;

	pci_read_config_byte(pci_dev, 0x40 + 8 * *index + 7, &setting);

	if (!rs485)
		rs485 = &port->rs485;
	else if (rs485->flags & SER_RS485_ENABLED)
		memset(rs485->padding, 0, sizeof(rs485->padding));
	else
		memset(rs485, 0, sizeof(*rs485));

	/* F81504/508/512 not support RTS delay before or after send */
	rs485->flags &= SER_RS485_ENABLED | SER_RS485_RTS_ON_SEND;

	if (rs485->flags & SER_RS485_ENABLED) {
		/* Enable RTS H/W control mode */
		setting |= FINTEK_RTS_CONTROL_BY_HW;

		if (rs485->flags & SER_RS485_RTS_ON_SEND) {
			/* RTS driving high on TX */
			setting &= ~FINTEK_RTS_INVERT;
		} else {
			/* RTS driving low on TX */
			setting |= FINTEK_RTS_INVERT;
		}

		rs485->delay_rts_after_send = 0;
		rs485->delay_rts_before_send = 0;
	} else {
		/* Disable RTS H/W control mode */
		setting &= ~(FINTEK_RTS_CONTROL_BY_HW | FINTEK_RTS_INVERT);
	}

	pci_write_config_byte(pci_dev, 0x40 + 8 * *index + 7, setting);

	if (rs485 != &port->rs485)
		port->rs485 = *rs485;

	return 0;
}

static int pci_fintek_setup(struct serial_private *priv,
			    const struct pciserial_board *board,
			    struct uart_8250_port *port, int idx)
{
	struct pci_dev *pdev = priv->dev;
	u8 *data;
	u8 config_base;
	u16 iobase;

	config_base = 0x40 + 0x08 * idx;

	/* Get the io address from configuration space */
	pci_read_config_word(pdev, config_base + 4, &iobase);

	dev_dbg(&pdev->dev, "%s: idx=%d iobase=0x%x", __func__, idx, iobase);

	port->port.iotype = UPIO_PORT;
	port->port.iobase = iobase;
	port->port.rs485_config = pci_fintek_rs485_config;

	data = devm_kzalloc(&pdev->dev, sizeof(u8), GFP_KERNEL);
	if (!data)
		return -ENOMEM;

	/* preserve index in PCI configuration space */
	*data = idx;
	port->port.private_data = data;

	return 0;
}

static int pci_fintek_init(struct pci_dev *dev)
{
	unsigned long iobase;
	u32 max_port, i;
	resource_size_t bar_data[3];
	u8 config_base;
	struct serial_private *priv = pci_get_drvdata(dev);
	struct uart_8250_port *port;

	if (!(pci_resource_flags(dev, 5) & IORESOURCE_IO) ||
			!(pci_resource_flags(dev, 4) & IORESOURCE_IO) ||
			!(pci_resource_flags(dev, 3) & IORESOURCE_IO))
		return -ENODEV;

	switch (dev->device) {
	case 0x1104: /* 4 ports */
	case 0x1108: /* 8 ports */
		max_port = dev->device & 0xff;
		break;
	case 0x1112: /* 12 ports */
		max_port = 12;
		break;
	default:
		return -EINVAL;
	}

	/* Get the io address dispatch from the BIOS */
	bar_data[0] = pci_resource_start(dev, 5);
	bar_data[1] = pci_resource_start(dev, 4);
	bar_data[2] = pci_resource_start(dev, 3);

	for (i = 0; i < max_port; ++i) {
		/* UART0 configuration offset start from 0x40 */
		config_base = 0x40 + 0x08 * i;

		/* Calculate Real IO Port */
		iobase = (bar_data[i / 4] & 0xffffffe0) + (i % 4) * 8;

		/* Enable UART I/O port */
		pci_write_config_byte(dev, config_base + 0x00, 0x01);

		/* Select 128-byte FIFO and 8x FIFO threshold */
		pci_write_config_byte(dev, config_base + 0x01, 0x33);

		/* LSB UART */
		pci_write_config_byte(dev, config_base + 0x04,
				(u8)(iobase & 0xff));

		/* MSB UART */
		pci_write_config_byte(dev, config_base + 0x05,
				(u8)((iobase & 0xff00) >> 8));

		pci_write_config_byte(dev, config_base + 0x06, dev->irq);

		if (priv) {
			/* re-apply RS232/485 mode when
			 * pciserial_resume_ports()
			 */
			port = serial8250_get_port(priv->line[i]);
			pci_fintek_rs485_config(&port->port, NULL);
		} else {
			/* First init without port data
			 * force init to RS232 Mode
			 */
			pci_write_config_byte(dev, config_base + 0x07, 0x01);
		}
	}

	return max_port;
}

static void f815xxa_mem_serial_out(struct uart_port *p, int offset, int value)
{
	struct f815xxa_data *data = p->private_data;
	unsigned long flags;

	spin_lock_irqsave(&data->lock, flags);
	writeb(value, p->membase + offset);
	readb(p->membase + UART_SCR); /* Dummy read for flush pcie tx queue */
	spin_unlock_irqrestore(&data->lock, flags);
}

static int pci_fintek_f815xxa_setup(struct serial_private *priv,
			    const struct pciserial_board *board,
			    struct uart_8250_port *port, int idx)
{
	struct pci_dev *pdev = priv->dev;
	struct f815xxa_data *data;

	data = devm_kzalloc(&pdev->dev, sizeof(*data), GFP_KERNEL);
	if (!data)
		return -ENOMEM;

	data->idx = idx;
	spin_lock_init(&data->lock);

	port->port.private_data = data;
	port->port.iotype = UPIO_MEM;
	port->port.flags |= UPF_IOREMAP;
	port->port.mapbase = pci_resource_start(pdev, 0) + 8 * idx;
	port->port.serial_out = f815xxa_mem_serial_out;

	return 0;
}

static int pci_fintek_f815xxa_init(struct pci_dev *dev)
{
	u32 max_port, i;
	int config_base;

	if (!(pci_resource_flags(dev, 0) & IORESOURCE_MEM))
		return -ENODEV;

	switch (dev->device) {
	case 0x1204: /* 4 ports */
	case 0x1208: /* 8 ports */
		max_port = dev->device & 0xff;
		break;
	case 0x1212: /* 12 ports */
		max_port = 12;
		break;
	default:
		return -EINVAL;
	}

	/* Set to mmio decode */
	pci_write_config_byte(dev, 0x209, 0x40);

	for (i = 0; i < max_port; ++i) {
		/* UART0 configuration offset start from 0x2A0 */
		config_base = 0x2A0 + 0x08 * i;

		/* Select 128-byte FIFO and 8x FIFO threshold */
		pci_write_config_byte(dev, config_base + 0x01, 0x33);

		/* Enable UART I/O port */
		pci_write_config_byte(dev, config_base + 0, 0x01);
	}

	return max_port;
}

static int skip_tx_en_setup(struct serial_private *priv,
			const struct pciserial_board *board,
			struct uart_8250_port *port, int idx)
{
	port->port.quirks |= UPQ_NO_TXEN_TEST;
	dev_dbg(&priv->dev->dev,
		"serial8250: skipping TxEn test for device [%04x:%04x] subsystem [%04x:%04x]\n",
		priv->dev->vendor, priv->dev->device,
		priv->dev->subsystem_vendor, priv->dev->subsystem_device);

	return pci_default_setup(priv, board, port, idx);
}

static void kt_handle_break(struct uart_port *p)
{
	struct uart_8250_port *up = up_to_u8250p(p);
	/*
	 * On receipt of a BI, serial device in Intel ME (Intel
	 * management engine) needs to have its fifos cleared for sane
	 * SOL (Serial Over Lan) output.
	 */
	serial8250_clear_and_reinit_fifos(up);
}

static unsigned int kt_serial_in(struct uart_port *p, int offset)
{
	struct uart_8250_port *up = up_to_u8250p(p);
	unsigned int val;

	/*
	 * When the Intel ME (management engine) gets reset its serial
	 * port registers could return 0 momentarily.  Functions like
	 * serial8250_console_write, read and save the IER, perform
	 * some operation and then restore it.  In order to avoid
	 * setting IER register inadvertently to 0, if the value read
	 * is 0, double check with ier value in uart_8250_port and use
	 * that instead.  up->ier should be the same value as what is
	 * currently configured.
	 */
	val = inb(p->iobase + offset);
	if (offset == UART_IER) {
		if (val == 0)
			val = up->ier;
	}
	return val;
}

static int kt_serial_setup(struct serial_private *priv,
			   const struct pciserial_board *board,
			   struct uart_8250_port *port, int idx)
{
	port->port.flags |= UPF_BUG_THRE;
	port->port.serial_in = kt_serial_in;
	port->port.handle_break = kt_handle_break;
	return skip_tx_en_setup(priv, board, port, idx);
}

static int pci_eg20t_init(struct pci_dev *dev)
{
#if defined(CONFIG_SERIAL_PCH_UART) || defined(CONFIG_SERIAL_PCH_UART_MODULE)
	return -ENODEV;
#else
	return 0;
#endif
}

static int
pci_wch_ch353_setup(struct serial_private *priv,
		    const struct pciserial_board *board,
		    struct uart_8250_port *port, int idx)
{
	port->port.flags |= UPF_FIXED_TYPE;
	port->port.type = PORT_16550A;
	return pci_default_setup(priv, board, port, idx);
}

static int
pci_wch_ch355_setup(struct serial_private *priv,
		const struct pciserial_board *board,
		struct uart_8250_port *port, int idx)
{
	port->port.flags |= UPF_FIXED_TYPE;
	port->port.type = PORT_16550A;
	return pci_default_setup(priv, board, port, idx);
}

static int
pci_wch_ch38x_setup(struct serial_private *priv,
		    const struct pciserial_board *board,
		    struct uart_8250_port *port, int idx)
{
	port->port.flags |= UPF_FIXED_TYPE;
	port->port.type = PORT_16850;
	return pci_default_setup(priv, board, port, idx);
}


#define CH384_XINT_ENABLE_REG   0xEB
#define CH384_XINT_ENABLE_BIT   0x02

static int pci_wch_ch38x_init(struct pci_dev *dev)
{
	int max_port;
	unsigned long iobase;


	switch (dev->device) {
	case 0x3853: /* 8 ports */
		max_port = 8;
		break;
	default:
		return -EINVAL;
	}

	iobase = pci_resource_start(dev, 0);
	outb(CH384_XINT_ENABLE_BIT, iobase + CH384_XINT_ENABLE_REG);

	return max_port;
}

static void pci_wch_ch38x_exit(struct pci_dev *dev)
{
	unsigned long iobase;

	iobase = pci_resource_start(dev, 0);
	outb(0x0, iobase + CH384_XINT_ENABLE_REG);
}


static int
pci_sunix_setup(struct serial_private *priv,
		const struct pciserial_board *board,
		struct uart_8250_port *port, int idx)
{
	int bar;
	int offset;

	port->port.flags |= UPF_FIXED_TYPE;
	port->port.type = PORT_SUNIX;

	if (idx < 4) {
		bar = 0;
		offset = idx * board->uart_offset;
	} else {
		bar = 1;
		idx -= 4;
		idx = div_s64_rem(idx, 4, &offset);
		offset = idx * 64 + offset * board->uart_offset;
	}

	return setup_port(priv, port, bar, offset, 0);
}

static int
pci_moxa_setup(struct serial_private *priv,
		const struct pciserial_board *board,
		struct uart_8250_port *port, int idx)
{
	unsigned int bar = FL_GET_BASE(board->flags);
	int offset;

	if (board->num_ports == 4 && idx == 3)
		offset = 7 * board->uart_offset;
	else
		offset = idx * board->uart_offset;

	return setup_port(priv, port, bar, offset, 0);
}

#define PCI_VENDOR_ID_SBSMODULARIO	0x124B
#define PCI_SUBVENDOR_ID_SBSMODULARIO	0x124B
#define PCI_DEVICE_ID_OCTPRO		0x0001
#define PCI_SUBDEVICE_ID_OCTPRO232	0x0108
#define PCI_SUBDEVICE_ID_OCTPRO422	0x0208
#define PCI_SUBDEVICE_ID_POCTAL232	0x0308
#define PCI_SUBDEVICE_ID_POCTAL422	0x0408
#define PCI_SUBDEVICE_ID_SIIG_DUAL_00	0x2500
#define PCI_SUBDEVICE_ID_SIIG_DUAL_30	0x2530
#define PCI_VENDOR_ID_ADVANTECH		0x13fe
#define PCI_DEVICE_ID_INTEL_CE4100_UART 0x2e66
#define PCI_DEVICE_ID_ADVANTECH_PCI3620	0x3620
#define PCI_DEVICE_ID_ADVANTECH_PCI3618	0x3618
#define PCI_DEVICE_ID_ADVANTECH_PCIf618	0xf618
#define PCI_DEVICE_ID_TITAN_200I	0x8028
#define PCI_DEVICE_ID_TITAN_400I	0x8048
#define PCI_DEVICE_ID_TITAN_800I	0x8088
#define PCI_DEVICE_ID_TITAN_800EH	0xA007
#define PCI_DEVICE_ID_TITAN_800EHB	0xA008
#define PCI_DEVICE_ID_TITAN_400EH	0xA009
#define PCI_DEVICE_ID_TITAN_100E	0xA010
#define PCI_DEVICE_ID_TITAN_200E	0xA012
#define PCI_DEVICE_ID_TITAN_400E	0xA013
#define PCI_DEVICE_ID_TITAN_800E	0xA014
#define PCI_DEVICE_ID_TITAN_200EI	0xA016
#define PCI_DEVICE_ID_TITAN_200EISI	0xA017
#define PCI_DEVICE_ID_TITAN_200V3	0xA306
#define PCI_DEVICE_ID_TITAN_400V3	0xA310
#define PCI_DEVICE_ID_TITAN_410V3	0xA312
#define PCI_DEVICE_ID_TITAN_800V3	0xA314
#define PCI_DEVICE_ID_TITAN_800V3B	0xA315
#define PCI_DEVICE_ID_OXSEMI_16PCI958	0x9538
#define PCIE_DEVICE_ID_NEO_2_OX_IBM	0x00F6
#define PCI_DEVICE_ID_PLX_CRONYX_OMEGA	0xc001
#define PCI_DEVICE_ID_INTEL_PATSBURG_KT 0x1d3d
#define PCI_VENDOR_ID_WCH		0x4348
#define PCI_DEVICE_ID_WCH_CH352_2S	0x3253
#define PCI_DEVICE_ID_WCH_CH353_4S	0x3453
#define PCI_DEVICE_ID_WCH_CH353_2S1PF	0x5046
#define PCI_DEVICE_ID_WCH_CH353_1S1P	0x5053
#define PCI_DEVICE_ID_WCH_CH353_2S1P	0x7053
#define PCI_DEVICE_ID_WCH_CH355_4S	0x7173
#define PCI_VENDOR_ID_AGESTAR		0x5372
#define PCI_DEVICE_ID_AGESTAR_9375	0x6872
#define PCI_VENDOR_ID_ASIX		0x9710
#define PCI_DEVICE_ID_BROADCOM_TRUMANAGE 0x160a
#define PCI_DEVICE_ID_AMCC_ADDIDATA_APCI7800 0x818e

#define PCIE_VENDOR_ID_WCH		0x1c00
#define PCIE_DEVICE_ID_WCH_CH382_2S1P	0x3250
#define PCIE_DEVICE_ID_WCH_CH384_4S	0x3470
#define PCIE_DEVICE_ID_WCH_CH384_8S	0x3853
#define PCIE_DEVICE_ID_WCH_CH382_2S	0x3253

#define PCI_VENDOR_ID_ACCESIO			0x494f
#define PCI_DEVICE_ID_ACCESIO_PCIE_COM_2SDB	0x1051
#define PCI_DEVICE_ID_ACCESIO_MPCIE_COM_2S	0x1053
#define PCI_DEVICE_ID_ACCESIO_PCIE_COM_4SDB	0x105C
#define PCI_DEVICE_ID_ACCESIO_MPCIE_COM_4S	0x105E
#define PCI_DEVICE_ID_ACCESIO_PCIE_COM232_2DB	0x1091
#define PCI_DEVICE_ID_ACCESIO_MPCIE_COM232_2	0x1093
#define PCI_DEVICE_ID_ACCESIO_PCIE_COM232_4DB	0x1099
#define PCI_DEVICE_ID_ACCESIO_MPCIE_COM232_4	0x109B
#define PCI_DEVICE_ID_ACCESIO_PCIE_COM_2SMDB	0x10D1
#define PCI_DEVICE_ID_ACCESIO_MPCIE_COM_2SM	0x10D3
#define PCI_DEVICE_ID_ACCESIO_PCIE_COM_4SMDB	0x10DA
#define PCI_DEVICE_ID_ACCESIO_MPCIE_COM_4SM	0x10DC
#define PCI_DEVICE_ID_ACCESIO_MPCIE_ICM485_1	0x1108
#define PCI_DEVICE_ID_ACCESIO_MPCIE_ICM422_2	0x1110
#define PCI_DEVICE_ID_ACCESIO_MPCIE_ICM485_2	0x1111
#define PCI_DEVICE_ID_ACCESIO_MPCIE_ICM422_4	0x1118
#define PCI_DEVICE_ID_ACCESIO_MPCIE_ICM485_4	0x1119
#define PCI_DEVICE_ID_ACCESIO_PCIE_ICM_2S	0x1152
#define PCI_DEVICE_ID_ACCESIO_PCIE_ICM_4S	0x115A
#define PCI_DEVICE_ID_ACCESIO_PCIE_ICM232_2	0x1190
#define PCI_DEVICE_ID_ACCESIO_MPCIE_ICM232_2	0x1191
#define PCI_DEVICE_ID_ACCESIO_PCIE_ICM232_4	0x1198
#define PCI_DEVICE_ID_ACCESIO_MPCIE_ICM232_4	0x1199
#define PCI_DEVICE_ID_ACCESIO_PCIE_ICM_2SM	0x11D0
#define PCI_DEVICE_ID_ACCESIO_PCIE_COM422_4	0x105A
#define PCI_DEVICE_ID_ACCESIO_PCIE_COM485_4	0x105B
#define PCI_DEVICE_ID_ACCESIO_PCIE_COM422_8	0x106A
#define PCI_DEVICE_ID_ACCESIO_PCIE_COM485_8	0x106B
#define PCI_DEVICE_ID_ACCESIO_PCIE_COM232_4	0x1098
#define PCI_DEVICE_ID_ACCESIO_PCIE_COM232_8	0x10A9
#define PCI_DEVICE_ID_ACCESIO_PCIE_COM_4SM	0x10D9
#define PCI_DEVICE_ID_ACCESIO_PCIE_COM_8SM	0x10E9
#define PCI_DEVICE_ID_ACCESIO_PCIE_ICM_4SM	0x11D8


#define	PCI_DEVICE_ID_MOXA_CP102E	0x1024
#define	PCI_DEVICE_ID_MOXA_CP102EL	0x1025
#define	PCI_DEVICE_ID_MOXA_CP104EL_A	0x1045
#define	PCI_DEVICE_ID_MOXA_CP114EL	0x1144
#define	PCI_DEVICE_ID_MOXA_CP116E_A_A	0x1160
#define	PCI_DEVICE_ID_MOXA_CP116E_A_B	0x1161
#define	PCI_DEVICE_ID_MOXA_CP118EL_A	0x1182
#define	PCI_DEVICE_ID_MOXA_CP118E_A_I	0x1183
#define	PCI_DEVICE_ID_MOXA_CP132EL	0x1322
#define	PCI_DEVICE_ID_MOXA_CP134EL_A	0x1342
#define	PCI_DEVICE_ID_MOXA_CP138E_A	0x1381
#define	PCI_DEVICE_ID_MOXA_CP168EL_A	0x1683

/* Unknown vendors/cards - this should not be in linux/pci_ids.h */
#define PCI_SUBDEVICE_ID_UNKNOWN_0x1584	0x1584
#define PCI_SUBDEVICE_ID_UNKNOWN_0x1588	0x1588

/*
 * Master list of serial port init/setup/exit quirks.
 * This does not describe the general nature of the port.
 * (ie, baud base, number and location of ports, etc)
 *
 * This list is ordered alphabetically by vendor then device.
 * Specific entries must come before more generic entries.
 */
static struct pci_serial_quirk pci_serial_quirks[] __refdata = {
	/*
	* ADDI-DATA GmbH communication cards <info@addi-data.com>
	*/
	{
		.vendor         = PCI_VENDOR_ID_AMCC,
		.device         = PCI_DEVICE_ID_AMCC_ADDIDATA_APCI7800,
		.subvendor      = PCI_ANY_ID,
		.subdevice      = PCI_ANY_ID,
		.setup          = addidata_apci7800_setup,
	},
	/*
	 * AFAVLAB cards - these may be called via parport_serial
	 *  It is not clear whether this applies to all products.
	 */
	{
		.vendor		= PCI_VENDOR_ID_AFAVLAB,
		.device		= PCI_ANY_ID,
		.subvendor	= PCI_ANY_ID,
		.subdevice	= PCI_ANY_ID,
		.setup		= afavlab_setup,
	},
	/*
	 * HP Diva
	 */
	{
		.vendor		= PCI_VENDOR_ID_HP,
		.device		= PCI_DEVICE_ID_HP_DIVA,
		.subvendor	= PCI_ANY_ID,
		.subdevice	= PCI_ANY_ID,
		.init		= pci_hp_diva_init,
		.setup		= pci_hp_diva_setup,
	},
	/*
	 * Intel
	 */
	{
		.vendor		= PCI_VENDOR_ID_INTEL,
		.device		= PCI_DEVICE_ID_INTEL_80960_RP,
		.subvendor	= 0xe4bf,
		.subdevice	= PCI_ANY_ID,
		.init		= pci_inteli960ni_init,
		.setup		= pci_default_setup,
	},
	{
		.vendor		= PCI_VENDOR_ID_INTEL,
		.device		= PCI_DEVICE_ID_INTEL_8257X_SOL,
		.subvendor	= PCI_ANY_ID,
		.subdevice	= PCI_ANY_ID,
		.setup		= skip_tx_en_setup,
	},
	{
		.vendor		= PCI_VENDOR_ID_INTEL,
		.device		= PCI_DEVICE_ID_INTEL_82573L_SOL,
		.subvendor	= PCI_ANY_ID,
		.subdevice	= PCI_ANY_ID,
		.setup		= skip_tx_en_setup,
	},
	{
		.vendor		= PCI_VENDOR_ID_INTEL,
		.device		= PCI_DEVICE_ID_INTEL_82573E_SOL,
		.subvendor	= PCI_ANY_ID,
		.subdevice	= PCI_ANY_ID,
		.setup		= skip_tx_en_setup,
	},
	{
		.vendor		= PCI_VENDOR_ID_INTEL,
		.device		= PCI_DEVICE_ID_INTEL_CE4100_UART,
		.subvendor	= PCI_ANY_ID,
		.subdevice	= PCI_ANY_ID,
		.setup		= ce4100_serial_setup,
	},
	{
		.vendor		= PCI_VENDOR_ID_INTEL,
		.device		= PCI_DEVICE_ID_INTEL_PATSBURG_KT,
		.subvendor	= PCI_ANY_ID,
		.subdevice	= PCI_ANY_ID,
		.setup		= kt_serial_setup,
	},
	/*
	 * ITE
	 */
	{
		.vendor		= PCI_VENDOR_ID_ITE,
		.device		= PCI_DEVICE_ID_ITE_8872,
		.subvendor	= PCI_ANY_ID,
		.subdevice	= PCI_ANY_ID,
		.init		= pci_ite887x_init,
		.setup		= pci_default_setup,
		.exit		= pci_ite887x_exit,
	},
	/*
	 * National Instruments
	 */
	{
		.vendor		= PCI_VENDOR_ID_NI,
		.device		= PCI_DEVICE_ID_NI_PCI23216,
		.subvendor	= PCI_ANY_ID,
		.subdevice	= PCI_ANY_ID,
		.init		= pci_ni8420_init,
		.setup		= pci_default_setup,
		.exit		= pci_ni8420_exit,
	},
	{
		.vendor		= PCI_VENDOR_ID_NI,
		.device		= PCI_DEVICE_ID_NI_PCI2328,
		.subvendor	= PCI_ANY_ID,
		.subdevice	= PCI_ANY_ID,
		.init		= pci_ni8420_init,
		.setup		= pci_default_setup,
		.exit		= pci_ni8420_exit,
	},
	{
		.vendor		= PCI_VENDOR_ID_NI,
		.device		= PCI_DEVICE_ID_NI_PCI2324,
		.subvendor	= PCI_ANY_ID,
		.subdevice	= PCI_ANY_ID,
		.init		= pci_ni8420_init,
		.setup		= pci_default_setup,
		.exit		= pci_ni8420_exit,
	},
	{
		.vendor		= PCI_VENDOR_ID_NI,
		.device		= PCI_DEVICE_ID_NI_PCI2322,
		.subvendor	= PCI_ANY_ID,
		.subdevice	= PCI_ANY_ID,
		.init		= pci_ni8420_init,
		.setup		= pci_default_setup,
		.exit		= pci_ni8420_exit,
	},
	{
		.vendor		= PCI_VENDOR_ID_NI,
		.device		= PCI_DEVICE_ID_NI_PCI2324I,
		.subvendor	= PCI_ANY_ID,
		.subdevice	= PCI_ANY_ID,
		.init		= pci_ni8420_init,
		.setup		= pci_default_setup,
		.exit		= pci_ni8420_exit,
	},
	{
		.vendor		= PCI_VENDOR_ID_NI,
		.device		= PCI_DEVICE_ID_NI_PCI2322I,
		.subvendor	= PCI_ANY_ID,
		.subdevice	= PCI_ANY_ID,
		.init		= pci_ni8420_init,
		.setup		= pci_default_setup,
		.exit		= pci_ni8420_exit,
	},
	{
		.vendor		= PCI_VENDOR_ID_NI,
		.device		= PCI_DEVICE_ID_NI_PXI8420_23216,
		.subvendor	= PCI_ANY_ID,
		.subdevice	= PCI_ANY_ID,
		.init		= pci_ni8420_init,
		.setup		= pci_default_setup,
		.exit		= pci_ni8420_exit,
	},
	{
		.vendor		= PCI_VENDOR_ID_NI,
		.device		= PCI_DEVICE_ID_NI_PXI8420_2328,
		.subvendor	= PCI_ANY_ID,
		.subdevice	= PCI_ANY_ID,
		.init		= pci_ni8420_init,
		.setup		= pci_default_setup,
		.exit		= pci_ni8420_exit,
	},
	{
		.vendor		= PCI_VENDOR_ID_NI,
		.device		= PCI_DEVICE_ID_NI_PXI8420_2324,
		.subvendor	= PCI_ANY_ID,
		.subdevice	= PCI_ANY_ID,
		.init		= pci_ni8420_init,
		.setup		= pci_default_setup,
		.exit		= pci_ni8420_exit,
	},
	{
		.vendor		= PCI_VENDOR_ID_NI,
		.device		= PCI_DEVICE_ID_NI_PXI8420_2322,
		.subvendor	= PCI_ANY_ID,
		.subdevice	= PCI_ANY_ID,
		.init		= pci_ni8420_init,
		.setup		= pci_default_setup,
		.exit		= pci_ni8420_exit,
	},
	{
		.vendor		= PCI_VENDOR_ID_NI,
		.device		= PCI_DEVICE_ID_NI_PXI8422_2324,
		.subvendor	= PCI_ANY_ID,
		.subdevice	= PCI_ANY_ID,
		.init		= pci_ni8420_init,
		.setup		= pci_default_setup,
		.exit		= pci_ni8420_exit,
	},
	{
		.vendor		= PCI_VENDOR_ID_NI,
		.device		= PCI_DEVICE_ID_NI_PXI8422_2322,
		.subvendor	= PCI_ANY_ID,
		.subdevice	= PCI_ANY_ID,
		.init		= pci_ni8420_init,
		.setup		= pci_default_setup,
		.exit		= pci_ni8420_exit,
	},
	{
		.vendor		= PCI_VENDOR_ID_NI,
		.device		= PCI_ANY_ID,
		.subvendor	= PCI_ANY_ID,
		.subdevice	= PCI_ANY_ID,
		.init		= pci_ni8430_init,
		.setup		= pci_ni8430_setup,
		.exit		= pci_ni8430_exit,
	},
	/* Quatech */
	{
		.vendor		= PCI_VENDOR_ID_QUATECH,
		.device		= PCI_ANY_ID,
		.subvendor	= PCI_ANY_ID,
		.subdevice	= PCI_ANY_ID,
		.init		= pci_quatech_init,
		.setup		= pci_quatech_setup,
		.exit		= pci_quatech_exit,
	},
	/*
	 * Panacom
	 */
	{
		.vendor		= PCI_VENDOR_ID_PANACOM,
		.device		= PCI_DEVICE_ID_PANACOM_QUADMODEM,
		.subvendor	= PCI_ANY_ID,
		.subdevice	= PCI_ANY_ID,
		.init		= pci_plx9050_init,
		.setup		= pci_default_setup,
		.exit		= pci_plx9050_exit,
	},
	{
		.vendor		= PCI_VENDOR_ID_PANACOM,
		.device		= PCI_DEVICE_ID_PANACOM_DUALMODEM,
		.subvendor	= PCI_ANY_ID,
		.subdevice	= PCI_ANY_ID,
		.init		= pci_plx9050_init,
		.setup		= pci_default_setup,
		.exit		= pci_plx9050_exit,
	},
	/*
	 * Pericom (Only 7954 - It have a offset jump for port 4)
	 */
	{
		.vendor		= PCI_VENDOR_ID_PERICOM,
		.device		= PCI_DEVICE_ID_PERICOM_PI7C9X7954,
		.subvendor	= PCI_ANY_ID,
		.subdevice	= PCI_ANY_ID,
		.setup		= pci_pericom_setup_four_at_eight,
	},
	/*
	 * PLX
	 */
	{
		.vendor		= PCI_VENDOR_ID_PLX,
		.device		= PCI_DEVICE_ID_PLX_9050,
		.subvendor	= PCI_SUBVENDOR_ID_EXSYS,
		.subdevice	= PCI_SUBDEVICE_ID_EXSYS_4055,
		.init		= pci_plx9050_init,
		.setup		= pci_default_setup,
		.exit		= pci_plx9050_exit,
	},
	{
		.vendor		= PCI_VENDOR_ID_PLX,
		.device		= PCI_DEVICE_ID_PLX_9050,
		.subvendor	= PCI_SUBVENDOR_ID_KEYSPAN,
		.subdevice	= PCI_SUBDEVICE_ID_KEYSPAN_SX2,
		.init		= pci_plx9050_init,
		.setup		= pci_default_setup,
		.exit		= pci_plx9050_exit,
	},
	{
		.vendor		= PCI_VENDOR_ID_PLX,
		.device		= PCI_DEVICE_ID_PLX_ROMULUS,
		.subvendor	= PCI_VENDOR_ID_PLX,
		.subdevice	= PCI_DEVICE_ID_PLX_ROMULUS,
		.init		= pci_plx9050_init,
		.setup		= pci_default_setup,
		.exit		= pci_plx9050_exit,
	},
	{
		.vendor     = PCI_VENDOR_ID_ACCESIO,
		.device     = PCI_DEVICE_ID_ACCESIO_PCIE_COM_4SDB,
		.subvendor  = PCI_ANY_ID,
		.subdevice  = PCI_ANY_ID,
		.setup      = pci_pericom_setup_four_at_eight,
	},
	{
		.vendor     = PCI_VENDOR_ID_ACCESIO,
		.device     = PCI_DEVICE_ID_ACCESIO_MPCIE_COM_4S,
		.subvendor  = PCI_ANY_ID,
		.subdevice  = PCI_ANY_ID,
		.setup      = pci_pericom_setup_four_at_eight,
	},
	{
		.vendor     = PCI_VENDOR_ID_ACCESIO,
		.device     = PCI_DEVICE_ID_ACCESIO_PCIE_COM232_4DB,
		.subvendor  = PCI_ANY_ID,
		.subdevice  = PCI_ANY_ID,
		.setup      = pci_pericom_setup_four_at_eight,
	},
	{
		.vendor     = PCI_VENDOR_ID_ACCESIO,
		.device     = PCI_DEVICE_ID_ACCESIO_MPCIE_COM232_4,
		.subvendor  = PCI_ANY_ID,
		.subdevice  = PCI_ANY_ID,
		.setup      = pci_pericom_setup_four_at_eight,
	},
	{
		.vendor     = PCI_VENDOR_ID_ACCESIO,
		.device     = PCI_DEVICE_ID_ACCESIO_PCIE_COM_4SMDB,
		.subvendor  = PCI_ANY_ID,
		.subdevice  = PCI_ANY_ID,
		.setup      = pci_pericom_setup_four_at_eight,
	},
	{
		.vendor     = PCI_VENDOR_ID_ACCESIO,
		.device     = PCI_DEVICE_ID_ACCESIO_MPCIE_COM_4SM,
		.subvendor  = PCI_ANY_ID,
		.subdevice  = PCI_ANY_ID,
		.setup      = pci_pericom_setup_four_at_eight,
	},
	{
		.vendor     = PCI_VENDOR_ID_ACCESIO,
		.device     = PCI_DEVICE_ID_ACCESIO_MPCIE_ICM422_4,
		.subvendor  = PCI_ANY_ID,
		.subdevice  = PCI_ANY_ID,
		.setup      = pci_pericom_setup_four_at_eight,
	},
	{
		.vendor     = PCI_VENDOR_ID_ACCESIO,
		.device     = PCI_DEVICE_ID_ACCESIO_MPCIE_ICM485_4,
		.subvendor  = PCI_ANY_ID,
		.subdevice  = PCI_ANY_ID,
		.setup      = pci_pericom_setup_four_at_eight,
	},
	{
		.vendor     = PCI_DEVICE_ID_ACCESIO_PCIE_ICM_4S,
		.device     = PCI_DEVICE_ID_ACCESIO_PCIE_ICM232_4,
		.subvendor  = PCI_ANY_ID,
		.subdevice  = PCI_ANY_ID,
		.setup      = pci_pericom_setup_four_at_eight,
	},
	{
		.vendor     = PCI_VENDOR_ID_ACCESIO,
		.device     = PCI_DEVICE_ID_ACCESIO_MPCIE_ICM232_4,
		.subvendor  = PCI_ANY_ID,
		.subdevice  = PCI_ANY_ID,
		.setup      = pci_pericom_setup_four_at_eight,
	},
	{
		.vendor     = PCI_VENDOR_ID_ACCESIO,
		.device     = PCI_DEVICE_ID_ACCESIO_PCIE_COM422_4,
		.subvendor  = PCI_ANY_ID,
		.subdevice  = PCI_ANY_ID,
		.setup      = pci_pericom_setup_four_at_eight,
	},
	{
		.vendor     = PCI_VENDOR_ID_ACCESIO,
		.device     = PCI_DEVICE_ID_ACCESIO_PCIE_COM485_4,
		.subvendor  = PCI_ANY_ID,
		.subdevice  = PCI_ANY_ID,
		.setup      = pci_pericom_setup_four_at_eight,
	},
	{
		.vendor     = PCI_VENDOR_ID_ACCESIO,
		.device     = PCI_DEVICE_ID_ACCESIO_PCIE_COM232_4,
		.subvendor  = PCI_ANY_ID,
		.subdevice  = PCI_ANY_ID,
		.setup      = pci_pericom_setup_four_at_eight,
	},
	{
		.vendor     = PCI_VENDOR_ID_ACCESIO,
		.device     = PCI_DEVICE_ID_ACCESIO_PCIE_COM_4SM,
		.subvendor  = PCI_ANY_ID,
		.subdevice  = PCI_ANY_ID,
		.setup      = pci_pericom_setup_four_at_eight,
	},
	{
		.vendor     = PCI_VENDOR_ID_ACCESIO,
		.device     = PCI_DEVICE_ID_ACCESIO_PCIE_ICM_4SM,
		.subvendor  = PCI_ANY_ID,
		.subdevice  = PCI_ANY_ID,
		.setup      = pci_pericom_setup_four_at_eight,
	},
	{
		.vendor     = PCI_VENDOR_ID_ACCESIO,
		.device     = PCI_ANY_ID,
		.subvendor  = PCI_ANY_ID,
		.subdevice  = PCI_ANY_ID,
		.setup      = pci_pericom_setup,
	},	/*
	 * SBS Technologies, Inc., PMC-OCTALPRO 232
	 */
	{
		.vendor		= PCI_VENDOR_ID_SBSMODULARIO,
		.device		= PCI_DEVICE_ID_OCTPRO,
		.subvendor	= PCI_SUBVENDOR_ID_SBSMODULARIO,
		.subdevice	= PCI_SUBDEVICE_ID_OCTPRO232,
		.init		= sbs_init,
		.setup		= sbs_setup,
		.exit		= sbs_exit,
	},
	/*
	 * SBS Technologies, Inc., PMC-OCTALPRO 422
	 */
	{
		.vendor		= PCI_VENDOR_ID_SBSMODULARIO,
		.device		= PCI_DEVICE_ID_OCTPRO,
		.subvendor	= PCI_SUBVENDOR_ID_SBSMODULARIO,
		.subdevice	= PCI_SUBDEVICE_ID_OCTPRO422,
		.init		= sbs_init,
		.setup		= sbs_setup,
		.exit		= sbs_exit,
	},
	/*
	 * SBS Technologies, Inc., P-Octal 232
	 */
	{
		.vendor		= PCI_VENDOR_ID_SBSMODULARIO,
		.device		= PCI_DEVICE_ID_OCTPRO,
		.subvendor	= PCI_SUBVENDOR_ID_SBSMODULARIO,
		.subdevice	= PCI_SUBDEVICE_ID_POCTAL232,
		.init		= sbs_init,
		.setup		= sbs_setup,
		.exit		= sbs_exit,
	},
	/*
	 * SBS Technologies, Inc., P-Octal 422
	 */
	{
		.vendor		= PCI_VENDOR_ID_SBSMODULARIO,
		.device		= PCI_DEVICE_ID_OCTPRO,
		.subvendor	= PCI_SUBVENDOR_ID_SBSMODULARIO,
		.subdevice	= PCI_SUBDEVICE_ID_POCTAL422,
		.init		= sbs_init,
		.setup		= sbs_setup,
		.exit		= sbs_exit,
	},
	/*
	 * SIIG cards - these may be called via parport_serial
	 */
	{
		.vendor		= PCI_VENDOR_ID_SIIG,
		.device		= PCI_ANY_ID,
		.subvendor	= PCI_ANY_ID,
		.subdevice	= PCI_ANY_ID,
		.init		= pci_siig_init,
		.setup		= pci_siig_setup,
	},
	/*
	 * Titan cards
	 */
	{
		.vendor		= PCI_VENDOR_ID_TITAN,
		.device		= PCI_DEVICE_ID_TITAN_400L,
		.subvendor	= PCI_ANY_ID,
		.subdevice	= PCI_ANY_ID,
		.setup		= titan_400l_800l_setup,
	},
	{
		.vendor		= PCI_VENDOR_ID_TITAN,
		.device		= PCI_DEVICE_ID_TITAN_800L,
		.subvendor	= PCI_ANY_ID,
		.subdevice	= PCI_ANY_ID,
		.setup		= titan_400l_800l_setup,
	},
	/*
	 * Timedia cards
	 */
	{
		.vendor		= PCI_VENDOR_ID_TIMEDIA,
		.device		= PCI_DEVICE_ID_TIMEDIA_1889,
		.subvendor	= PCI_VENDOR_ID_TIMEDIA,
		.subdevice	= PCI_ANY_ID,
		.probe		= pci_timedia_probe,
		.init		= pci_timedia_init,
		.setup		= pci_timedia_setup,
	},
	{
		.vendor		= PCI_VENDOR_ID_TIMEDIA,
		.device		= PCI_ANY_ID,
		.subvendor	= PCI_ANY_ID,
		.subdevice	= PCI_ANY_ID,
		.setup		= pci_timedia_setup,
	},
	/*
	 * Sunix PCI serial boards
	 */
	{
		.vendor		= PCI_VENDOR_ID_SUNIX,
		.device		= PCI_DEVICE_ID_SUNIX_1999,
		.subvendor	= PCI_VENDOR_ID_SUNIX,
		.subdevice	= PCI_ANY_ID,
		.setup		= pci_sunix_setup,
	},
	/*
	 * Xircom cards
	 */
	{
		.vendor		= PCI_VENDOR_ID_XIRCOM,
		.device		= PCI_DEVICE_ID_XIRCOM_X3201_MDM,
		.subvendor	= PCI_ANY_ID,
		.subdevice	= PCI_ANY_ID,
		.init		= pci_xircom_init,
		.setup		= pci_default_setup,
	},
	/*
	 * Netmos cards - these may be called via parport_serial
	 */
	{
		.vendor		= PCI_VENDOR_ID_NETMOS,
		.device		= PCI_ANY_ID,
		.subvendor	= PCI_ANY_ID,
		.subdevice	= PCI_ANY_ID,
		.init		= pci_netmos_init,
		.setup		= pci_netmos_9900_setup,
	},
	/*
	 * EndRun Technologies
	*/
	{
		.vendor		= PCI_VENDOR_ID_ENDRUN,
		.device		= PCI_ANY_ID,
		.subvendor	= PCI_ANY_ID,
		.subdevice	= PCI_ANY_ID,
		.init		= pci_endrun_init,
		.setup		= pci_default_setup,
	},
	/*
	 * For Oxford Semiconductor Tornado based devices
	 */
	{
		.vendor		= PCI_VENDOR_ID_OXSEMI,
		.device		= PCI_ANY_ID,
		.subvendor	= PCI_ANY_ID,
		.subdevice	= PCI_ANY_ID,
		.init		= pci_oxsemi_tornado_init,
		.setup		= pci_default_setup,
	},
	{
		.vendor		= PCI_VENDOR_ID_MAINPINE,
		.device		= PCI_ANY_ID,
		.subvendor	= PCI_ANY_ID,
		.subdevice	= PCI_ANY_ID,
		.init		= pci_oxsemi_tornado_init,
		.setup		= pci_default_setup,
	},
	{
		.vendor		= PCI_VENDOR_ID_DIGI,
		.device		= PCIE_DEVICE_ID_NEO_2_OX_IBM,
		.subvendor		= PCI_SUBVENDOR_ID_IBM,
		.subdevice		= PCI_ANY_ID,
		.init			= pci_oxsemi_tornado_init,
		.setup		= pci_default_setup,
	},
	{
		.vendor         = PCI_VENDOR_ID_INTEL,
		.device         = 0x8811,
		.subvendor	= PCI_ANY_ID,
		.subdevice	= PCI_ANY_ID,
		.init		= pci_eg20t_init,
		.setup		= pci_default_setup,
	},
	{
		.vendor         = PCI_VENDOR_ID_INTEL,
		.device         = 0x8812,
		.subvendor	= PCI_ANY_ID,
		.subdevice	= PCI_ANY_ID,
		.init		= pci_eg20t_init,
		.setup		= pci_default_setup,
	},
	{
		.vendor         = PCI_VENDOR_ID_INTEL,
		.device         = 0x8813,
		.subvendor	= PCI_ANY_ID,
		.subdevice	= PCI_ANY_ID,
		.init		= pci_eg20t_init,
		.setup		= pci_default_setup,
	},
	{
		.vendor         = PCI_VENDOR_ID_INTEL,
		.device         = 0x8814,
		.subvendor	= PCI_ANY_ID,
		.subdevice	= PCI_ANY_ID,
		.init		= pci_eg20t_init,
		.setup		= pci_default_setup,
	},
	{
		.vendor         = 0x10DB,
		.device         = 0x8027,
		.subvendor	= PCI_ANY_ID,
		.subdevice	= PCI_ANY_ID,
		.init		= pci_eg20t_init,
		.setup		= pci_default_setup,
	},
	{
		.vendor         = 0x10DB,
		.device         = 0x8028,
		.subvendor	= PCI_ANY_ID,
		.subdevice	= PCI_ANY_ID,
		.init		= pci_eg20t_init,
		.setup		= pci_default_setup,
	},
	{
		.vendor         = 0x10DB,
		.device         = 0x8029,
		.subvendor	= PCI_ANY_ID,
		.subdevice	= PCI_ANY_ID,
		.init		= pci_eg20t_init,
		.setup		= pci_default_setup,
	},
	{
		.vendor         = 0x10DB,
		.device         = 0x800C,
		.subvendor	= PCI_ANY_ID,
		.subdevice	= PCI_ANY_ID,
		.init		= pci_eg20t_init,
		.setup		= pci_default_setup,
	},
	{
		.vendor         = 0x10DB,
		.device         = 0x800D,
		.subvendor	= PCI_ANY_ID,
		.subdevice	= PCI_ANY_ID,
		.init		= pci_eg20t_init,
		.setup		= pci_default_setup,
	},
	/*
	 * Cronyx Omega PCI (PLX-chip based)
	 */
	{
		.vendor		= PCI_VENDOR_ID_PLX,
		.device		= PCI_DEVICE_ID_PLX_CRONYX_OMEGA,
		.subvendor	= PCI_ANY_ID,
		.subdevice	= PCI_ANY_ID,
		.setup		= pci_omegapci_setup,
	},
	/* WCH CH353 1S1P card (16550 clone) */
	{
		.vendor         = PCI_VENDOR_ID_WCH,
		.device         = PCI_DEVICE_ID_WCH_CH353_1S1P,
		.subvendor      = PCI_ANY_ID,
		.subdevice      = PCI_ANY_ID,
		.setup          = pci_wch_ch353_setup,
	},
	/* WCH CH353 2S1P card (16550 clone) */
	{
		.vendor         = PCI_VENDOR_ID_WCH,
		.device         = PCI_DEVICE_ID_WCH_CH353_2S1P,
		.subvendor      = PCI_ANY_ID,
		.subdevice      = PCI_ANY_ID,
		.setup          = pci_wch_ch353_setup,
	},
	/* WCH CH353 4S card (16550 clone) */
	{
		.vendor         = PCI_VENDOR_ID_WCH,
		.device         = PCI_DEVICE_ID_WCH_CH353_4S,
		.subvendor      = PCI_ANY_ID,
		.subdevice      = PCI_ANY_ID,
		.setup          = pci_wch_ch353_setup,
	},
	/* WCH CH353 2S1PF card (16550 clone) */
	{
		.vendor         = PCI_VENDOR_ID_WCH,
		.device         = PCI_DEVICE_ID_WCH_CH353_2S1PF,
		.subvendor      = PCI_ANY_ID,
		.subdevice      = PCI_ANY_ID,
		.setup          = pci_wch_ch353_setup,
	},
	/* WCH CH352 2S card (16550 clone) */
	{
		.vendor		= PCI_VENDOR_ID_WCH,
		.device		= PCI_DEVICE_ID_WCH_CH352_2S,
		.subvendor	= PCI_ANY_ID,
		.subdevice	= PCI_ANY_ID,
		.setup		= pci_wch_ch353_setup,
	},
	/* WCH CH355 4S card (16550 clone) */
	{
		.vendor		= PCI_VENDOR_ID_WCH,
		.device		= PCI_DEVICE_ID_WCH_CH355_4S,
		.subvendor	= PCI_ANY_ID,
		.subdevice	= PCI_ANY_ID,
		.setup		= pci_wch_ch355_setup,
	},
	/* WCH CH382 2S card (16850 clone) */
	{
		.vendor         = PCIE_VENDOR_ID_WCH,
		.device         = PCIE_DEVICE_ID_WCH_CH382_2S,
		.subvendor      = PCI_ANY_ID,
		.subdevice      = PCI_ANY_ID,
		.setup          = pci_wch_ch38x_setup,
	},
	/* WCH CH382 2S1P card (16850 clone) */
	{
		.vendor         = PCIE_VENDOR_ID_WCH,
		.device         = PCIE_DEVICE_ID_WCH_CH382_2S1P,
		.subvendor      = PCI_ANY_ID,
		.subdevice      = PCI_ANY_ID,
		.setup          = pci_wch_ch38x_setup,
	},
	/* WCH CH384 4S card (16850 clone) */
	{
		.vendor         = PCIE_VENDOR_ID_WCH,
		.device         = PCIE_DEVICE_ID_WCH_CH384_4S,
		.subvendor      = PCI_ANY_ID,
		.subdevice      = PCI_ANY_ID,
		.setup          = pci_wch_ch38x_setup,
	},
	/* WCH CH384 8S card (16850 clone) */
	{
		.vendor         = PCIE_VENDOR_ID_WCH,
		.device         = PCIE_DEVICE_ID_WCH_CH384_8S,
		.subvendor      = PCI_ANY_ID,
		.subdevice      = PCI_ANY_ID,
		.init           = pci_wch_ch38x_init,
		.exit		= pci_wch_ch38x_exit,
		.setup          = pci_wch_ch38x_setup,
	},
	/*
	 * ASIX devices with FIFO bug
	 */
	{
		.vendor		= PCI_VENDOR_ID_ASIX,
		.device		= PCI_ANY_ID,
		.subvendor	= PCI_ANY_ID,
		.subdevice	= PCI_ANY_ID,
		.setup		= pci_asix_setup,
	},
	/*
	 * Broadcom TruManage (NetXtreme)
	 */
	{
		.vendor		= PCI_VENDOR_ID_BROADCOM,
		.device		= PCI_DEVICE_ID_BROADCOM_TRUMANAGE,
		.subvendor	= PCI_ANY_ID,
		.subdevice	= PCI_ANY_ID,
		.setup		= pci_brcm_trumanage_setup,
	},
	{
		.vendor		= 0x1c29,
		.device		= 0x1104,
		.subvendor	= PCI_ANY_ID,
		.subdevice	= PCI_ANY_ID,
		.setup		= pci_fintek_setup,
		.init		= pci_fintek_init,
	},
	{
		.vendor		= 0x1c29,
		.device		= 0x1108,
		.subvendor	= PCI_ANY_ID,
		.subdevice	= PCI_ANY_ID,
		.setup		= pci_fintek_setup,
		.init		= pci_fintek_init,
	},
	{
		.vendor		= 0x1c29,
		.device		= 0x1112,
		.subvendor	= PCI_ANY_ID,
		.subdevice	= PCI_ANY_ID,
		.setup		= pci_fintek_setup,
		.init		= pci_fintek_init,
	},
	/*
	 * MOXA
	 */
	{
		.vendor		= PCI_VENDOR_ID_MOXA,
		.device		= PCI_ANY_ID,
		.subvendor	= PCI_ANY_ID,
		.subdevice	= PCI_ANY_ID,
		.setup		= pci_moxa_setup,
	},
	{
		.vendor		= 0x1c29,
		.device		= 0x1204,
		.subvendor	= PCI_ANY_ID,
		.subdevice	= PCI_ANY_ID,
		.setup		= pci_fintek_f815xxa_setup,
		.init		= pci_fintek_f815xxa_init,
	},
	{
		.vendor		= 0x1c29,
		.device		= 0x1208,
		.subvendor	= PCI_ANY_ID,
		.subdevice	= PCI_ANY_ID,
		.setup		= pci_fintek_f815xxa_setup,
		.init		= pci_fintek_f815xxa_init,
	},
	{
		.vendor		= 0x1c29,
		.device		= 0x1212,
		.subvendor	= PCI_ANY_ID,
		.subdevice	= PCI_ANY_ID,
		.setup		= pci_fintek_f815xxa_setup,
		.init		= pci_fintek_f815xxa_init,
	},

	/*
	 * Default "match everything" terminator entry
	 */
	{
		.vendor		= PCI_ANY_ID,
		.device		= PCI_ANY_ID,
		.subvendor	= PCI_ANY_ID,
		.subdevice	= PCI_ANY_ID,
		.setup		= pci_default_setup,
	}
};

static inline int quirk_id_matches(u32 quirk_id, u32 dev_id)
{
	return quirk_id == PCI_ANY_ID || quirk_id == dev_id;
}

static struct pci_serial_quirk *find_quirk(struct pci_dev *dev)
{
	struct pci_serial_quirk *quirk;

	for (quirk = pci_serial_quirks; ; quirk++)
		if (quirk_id_matches(quirk->vendor, dev->vendor) &&
		    quirk_id_matches(quirk->device, dev->device) &&
		    quirk_id_matches(quirk->subvendor, dev->subsystem_vendor) &&
		    quirk_id_matches(quirk->subdevice, dev->subsystem_device))
			break;
	return quirk;
}

/*
 * This is the configuration table for all of the PCI serial boards
 * which we support.  It is directly indexed by the pci_board_num_t enum
 * value, which is encoded in the pci_device_id PCI probe table's
 * driver_data member.
 *
 * The makeup of these names are:
 *  pbn_bn{_bt}_n_baud{_offsetinhex}
 *
 *  bn		= PCI BAR number
 *  bt		= Index using PCI BARs
 *  n		= number of serial ports
 *  baud	= baud rate
 *  offsetinhex	= offset for each sequential port (in hex)
 *
 * This table is sorted by (in order): bn, bt, baud, offsetindex, n.
 *
 * Please note: in theory if n = 1, _bt infix should make no difference.
 * ie, pbn_b0_1_115200 is the same as pbn_b0_bt_1_115200
 */
enum pci_board_num_t {
	pbn_default = 0,

	pbn_b0_1_115200,
	pbn_b0_2_115200,
	pbn_b0_4_115200,
	pbn_b0_5_115200,
	pbn_b0_8_115200,

	pbn_b0_1_921600,
	pbn_b0_2_921600,
	pbn_b0_4_921600,

	pbn_b0_2_1130000,

	pbn_b0_4_1152000,

	pbn_b0_4_1250000,

	pbn_b0_2_1843200,
	pbn_b0_4_1843200,

	pbn_b0_1_4000000,

	pbn_b0_bt_1_115200,
	pbn_b0_bt_2_115200,
	pbn_b0_bt_4_115200,
	pbn_b0_bt_8_115200,

	pbn_b0_bt_1_460800,
	pbn_b0_bt_2_460800,
	pbn_b0_bt_4_460800,

	pbn_b0_bt_1_921600,
	pbn_b0_bt_2_921600,
	pbn_b0_bt_4_921600,
	pbn_b0_bt_8_921600,

	pbn_b1_1_115200,
	pbn_b1_2_115200,
	pbn_b1_4_115200,
	pbn_b1_8_115200,
	pbn_b1_16_115200,

	pbn_b1_1_921600,
	pbn_b1_2_921600,
	pbn_b1_4_921600,
	pbn_b1_8_921600,

	pbn_b1_2_1250000,

	pbn_b1_bt_1_115200,
	pbn_b1_bt_2_115200,
	pbn_b1_bt_4_115200,

	pbn_b1_bt_2_921600,

	pbn_b1_1_1382400,
	pbn_b1_2_1382400,
	pbn_b1_4_1382400,
	pbn_b1_8_1382400,

	pbn_b2_1_115200,
	pbn_b2_2_115200,
	pbn_b2_4_115200,
	pbn_b2_8_115200,

	pbn_b2_1_460800,
	pbn_b2_4_460800,
	pbn_b2_8_460800,
	pbn_b2_16_460800,

	pbn_b2_1_921600,
	pbn_b2_4_921600,
	pbn_b2_8_921600,

	pbn_b2_8_1152000,

	pbn_b2_bt_1_115200,
	pbn_b2_bt_2_115200,
	pbn_b2_bt_4_115200,

	pbn_b2_bt_2_921600,
	pbn_b2_bt_4_921600,

	pbn_b3_2_115200,
	pbn_b3_4_115200,
	pbn_b3_8_115200,

	pbn_b4_bt_2_921600,
	pbn_b4_bt_4_921600,
	pbn_b4_bt_8_921600,

	/*
	 * Board-specific versions.
	 */
	pbn_panacom,
	pbn_panacom2,
	pbn_panacom4,
	pbn_plx_romulus,
	pbn_endrun_2_4000000,
	pbn_oxsemi,
	pbn_oxsemi_1_4000000,
	pbn_oxsemi_2_4000000,
	pbn_oxsemi_4_4000000,
	pbn_oxsemi_8_4000000,
	pbn_intel_i960,
	pbn_sgi_ioc3,
	pbn_computone_4,
	pbn_computone_6,
	pbn_computone_8,
	pbn_sbsxrsio,
	pbn_pasemi_1682M,
	pbn_ni8430_2,
	pbn_ni8430_4,
	pbn_ni8430_8,
	pbn_ni8430_16,
	pbn_ADDIDATA_PCIe_1_3906250,
	pbn_ADDIDATA_PCIe_2_3906250,
	pbn_ADDIDATA_PCIe_4_3906250,
	pbn_ADDIDATA_PCIe_8_3906250,
	pbn_ce4100_1_115200,
	pbn_omegapci,
	pbn_NETMOS9900_2s_115200,
	pbn_brcm_trumanage,
	pbn_fintek_4,
	pbn_fintek_8,
	pbn_fintek_12,
	pbn_fintek_F81504A,
	pbn_fintek_F81508A,
	pbn_fintek_F81512A,
	pbn_wch382_2,
	pbn_wch384_4,
	pbn_wch384_8,
	pbn_pericom_PI7C9X7951,
	pbn_pericom_PI7C9X7952,
	pbn_pericom_PI7C9X7954,
	pbn_pericom_PI7C9X7958,
	pbn_sunix_pci_1s,
	pbn_sunix_pci_2s,
	pbn_sunix_pci_4s,
	pbn_sunix_pci_8s,
	pbn_sunix_pci_16s,
	pbn_moxa8250_2p,
	pbn_moxa8250_4p,
	pbn_moxa8250_8p,
};

/*
 * uart_offset - the space between channels
 * reg_shift   - describes how the UART registers are mapped
 *               to PCI memory by the card.
 * For example IER register on SBS, Inc. PMC-OctPro is located at
 * offset 0x10 from the UART base, while UART_IER is defined as 1
 * in include/linux/serial_reg.h,
 * see first lines of serial_in() and serial_out() in 8250.c
*/

static struct pciserial_board pci_boards[] = {
	[pbn_default] = {
		.flags		= FL_BASE0,
		.num_ports	= 1,
		.base_baud	= 115200,
		.uart_offset	= 8,
	},
	[pbn_b0_1_115200] = {
		.flags		= FL_BASE0,
		.num_ports	= 1,
		.base_baud	= 115200,
		.uart_offset	= 8,
	},
	[pbn_b0_2_115200] = {
		.flags		= FL_BASE0,
		.num_ports	= 2,
		.base_baud	= 115200,
		.uart_offset	= 8,
	},
	[pbn_b0_4_115200] = {
		.flags		= FL_BASE0,
		.num_ports	= 4,
		.base_baud	= 115200,
		.uart_offset	= 8,
	},
	[pbn_b0_5_115200] = {
		.flags		= FL_BASE0,
		.num_ports	= 5,
		.base_baud	= 115200,
		.uart_offset	= 8,
	},
	[pbn_b0_8_115200] = {
		.flags		= FL_BASE0,
		.num_ports	= 8,
		.base_baud	= 115200,
		.uart_offset	= 8,
	},
	[pbn_b0_1_921600] = {
		.flags		= FL_BASE0,
		.num_ports	= 1,
		.base_baud	= 921600,
		.uart_offset	= 8,
	},
	[pbn_b0_2_921600] = {
		.flags		= FL_BASE0,
		.num_ports	= 2,
		.base_baud	= 921600,
		.uart_offset	= 8,
	},
	[pbn_b0_4_921600] = {
		.flags		= FL_BASE0,
		.num_ports	= 4,
		.base_baud	= 921600,
		.uart_offset	= 8,
	},

	[pbn_b0_2_1130000] = {
		.flags          = FL_BASE0,
		.num_ports      = 2,
		.base_baud      = 1130000,
		.uart_offset    = 8,
	},

	[pbn_b0_4_1152000] = {
		.flags		= FL_BASE0,
		.num_ports	= 4,
		.base_baud	= 1152000,
		.uart_offset	= 8,
	},

	[pbn_b0_4_1250000] = {
		.flags		= FL_BASE0,
		.num_ports	= 4,
		.base_baud	= 1250000,
		.uart_offset	= 8,
	},

	[pbn_b0_2_1843200] = {
		.flags		= FL_BASE0,
		.num_ports	= 2,
		.base_baud	= 1843200,
		.uart_offset	= 8,
	},
	[pbn_b0_4_1843200] = {
		.flags		= FL_BASE0,
		.num_ports	= 4,
		.base_baud	= 1843200,
		.uart_offset	= 8,
	},

	[pbn_b0_1_4000000] = {
		.flags		= FL_BASE0,
		.num_ports	= 1,
		.base_baud	= 4000000,
		.uart_offset	= 8,
	},

	[pbn_b0_bt_1_115200] = {
		.flags		= FL_BASE0|FL_BASE_BARS,
		.num_ports	= 1,
		.base_baud	= 115200,
		.uart_offset	= 8,
	},
	[pbn_b0_bt_2_115200] = {
		.flags		= FL_BASE0|FL_BASE_BARS,
		.num_ports	= 2,
		.base_baud	= 115200,
		.uart_offset	= 8,
	},
	[pbn_b0_bt_4_115200] = {
		.flags		= FL_BASE0|FL_BASE_BARS,
		.num_ports	= 4,
		.base_baud	= 115200,
		.uart_offset	= 8,
	},
	[pbn_b0_bt_8_115200] = {
		.flags		= FL_BASE0|FL_BASE_BARS,
		.num_ports	= 8,
		.base_baud	= 115200,
		.uart_offset	= 8,
	},

	[pbn_b0_bt_1_460800] = {
		.flags		= FL_BASE0|FL_BASE_BARS,
		.num_ports	= 1,
		.base_baud	= 460800,
		.uart_offset	= 8,
	},
	[pbn_b0_bt_2_460800] = {
		.flags		= FL_BASE0|FL_BASE_BARS,
		.num_ports	= 2,
		.base_baud	= 460800,
		.uart_offset	= 8,
	},
	[pbn_b0_bt_4_460800] = {
		.flags		= FL_BASE0|FL_BASE_BARS,
		.num_ports	= 4,
		.base_baud	= 460800,
		.uart_offset	= 8,
	},

	[pbn_b0_bt_1_921600] = {
		.flags		= FL_BASE0|FL_BASE_BARS,
		.num_ports	= 1,
		.base_baud	= 921600,
		.uart_offset	= 8,
	},
	[pbn_b0_bt_2_921600] = {
		.flags		= FL_BASE0|FL_BASE_BARS,
		.num_ports	= 2,
		.base_baud	= 921600,
		.uart_offset	= 8,
	},
	[pbn_b0_bt_4_921600] = {
		.flags		= FL_BASE0|FL_BASE_BARS,
		.num_ports	= 4,
		.base_baud	= 921600,
		.uart_offset	= 8,
	},
	[pbn_b0_bt_8_921600] = {
		.flags		= FL_BASE0|FL_BASE_BARS,
		.num_ports	= 8,
		.base_baud	= 921600,
		.uart_offset	= 8,
	},

	[pbn_b1_1_115200] = {
		.flags		= FL_BASE1,
		.num_ports	= 1,
		.base_baud	= 115200,
		.uart_offset	= 8,
	},
	[pbn_b1_2_115200] = {
		.flags		= FL_BASE1,
		.num_ports	= 2,
		.base_baud	= 115200,
		.uart_offset	= 8,
	},
	[pbn_b1_4_115200] = {
		.flags		= FL_BASE1,
		.num_ports	= 4,
		.base_baud	= 115200,
		.uart_offset	= 8,
	},
	[pbn_b1_8_115200] = {
		.flags		= FL_BASE1,
		.num_ports	= 8,
		.base_baud	= 115200,
		.uart_offset	= 8,
	},
	[pbn_b1_16_115200] = {
		.flags		= FL_BASE1,
		.num_ports	= 16,
		.base_baud	= 115200,
		.uart_offset	= 8,
	},

	[pbn_b1_1_921600] = {
		.flags		= FL_BASE1,
		.num_ports	= 1,
		.base_baud	= 921600,
		.uart_offset	= 8,
	},
	[pbn_b1_2_921600] = {
		.flags		= FL_BASE1,
		.num_ports	= 2,
		.base_baud	= 921600,
		.uart_offset	= 8,
	},
	[pbn_b1_4_921600] = {
		.flags		= FL_BASE1,
		.num_ports	= 4,
		.base_baud	= 921600,
		.uart_offset	= 8,
	},
	[pbn_b1_8_921600] = {
		.flags		= FL_BASE1,
		.num_ports	= 8,
		.base_baud	= 921600,
		.uart_offset	= 8,
	},
	[pbn_b1_2_1250000] = {
		.flags		= FL_BASE1,
		.num_ports	= 2,
		.base_baud	= 1250000,
		.uart_offset	= 8,
	},

	[pbn_b1_bt_1_115200] = {
		.flags		= FL_BASE1|FL_BASE_BARS,
		.num_ports	= 1,
		.base_baud	= 115200,
		.uart_offset	= 8,
	},
	[pbn_b1_bt_2_115200] = {
		.flags		= FL_BASE1|FL_BASE_BARS,
		.num_ports	= 2,
		.base_baud	= 115200,
		.uart_offset	= 8,
	},
	[pbn_b1_bt_4_115200] = {
		.flags		= FL_BASE1|FL_BASE_BARS,
		.num_ports	= 4,
		.base_baud	= 115200,
		.uart_offset	= 8,
	},

	[pbn_b1_bt_2_921600] = {
		.flags		= FL_BASE1|FL_BASE_BARS,
		.num_ports	= 2,
		.base_baud	= 921600,
		.uart_offset	= 8,
	},

	[pbn_b1_1_1382400] = {
		.flags		= FL_BASE1,
		.num_ports	= 1,
		.base_baud	= 1382400,
		.uart_offset	= 8,
	},
	[pbn_b1_2_1382400] = {
		.flags		= FL_BASE1,
		.num_ports	= 2,
		.base_baud	= 1382400,
		.uart_offset	= 8,
	},
	[pbn_b1_4_1382400] = {
		.flags		= FL_BASE1,
		.num_ports	= 4,
		.base_baud	= 1382400,
		.uart_offset	= 8,
	},
	[pbn_b1_8_1382400] = {
		.flags		= FL_BASE1,
		.num_ports	= 8,
		.base_baud	= 1382400,
		.uart_offset	= 8,
	},

	[pbn_b2_1_115200] = {
		.flags		= FL_BASE2,
		.num_ports	= 1,
		.base_baud	= 115200,
		.uart_offset	= 8,
	},
	[pbn_b2_2_115200] = {
		.flags		= FL_BASE2,
		.num_ports	= 2,
		.base_baud	= 115200,
		.uart_offset	= 8,
	},
	[pbn_b2_4_115200] = {
		.flags          = FL_BASE2,
		.num_ports      = 4,
		.base_baud      = 115200,
		.uart_offset    = 8,
	},
	[pbn_b2_8_115200] = {
		.flags		= FL_BASE2,
		.num_ports	= 8,
		.base_baud	= 115200,
		.uart_offset	= 8,
	},

	[pbn_b2_1_460800] = {
		.flags		= FL_BASE2,
		.num_ports	= 1,
		.base_baud	= 460800,
		.uart_offset	= 8,
	},
	[pbn_b2_4_460800] = {
		.flags		= FL_BASE2,
		.num_ports	= 4,
		.base_baud	= 460800,
		.uart_offset	= 8,
	},
	[pbn_b2_8_460800] = {
		.flags		= FL_BASE2,
		.num_ports	= 8,
		.base_baud	= 460800,
		.uart_offset	= 8,
	},
	[pbn_b2_16_460800] = {
		.flags		= FL_BASE2,
		.num_ports	= 16,
		.base_baud	= 460800,
		.uart_offset	= 8,
	 },

	[pbn_b2_1_921600] = {
		.flags		= FL_BASE2,
		.num_ports	= 1,
		.base_baud	= 921600,
		.uart_offset	= 8,
	},
	[pbn_b2_4_921600] = {
		.flags		= FL_BASE2,
		.num_ports	= 4,
		.base_baud	= 921600,
		.uart_offset	= 8,
	},
	[pbn_b2_8_921600] = {
		.flags		= FL_BASE2,
		.num_ports	= 8,
		.base_baud	= 921600,
		.uart_offset	= 8,
	},

	[pbn_b2_8_1152000] = {
		.flags		= FL_BASE2,
		.num_ports	= 8,
		.base_baud	= 1152000,
		.uart_offset	= 8,
	},

	[pbn_b2_bt_1_115200] = {
		.flags		= FL_BASE2|FL_BASE_BARS,
		.num_ports	= 1,
		.base_baud	= 115200,
		.uart_offset	= 8,
	},
	[pbn_b2_bt_2_115200] = {
		.flags		= FL_BASE2|FL_BASE_BARS,
		.num_ports	= 2,
		.base_baud	= 115200,
		.uart_offset	= 8,
	},
	[pbn_b2_bt_4_115200] = {
		.flags		= FL_BASE2|FL_BASE_BARS,
		.num_ports	= 4,
		.base_baud	= 115200,
		.uart_offset	= 8,
	},

	[pbn_b2_bt_2_921600] = {
		.flags		= FL_BASE2|FL_BASE_BARS,
		.num_ports	= 2,
		.base_baud	= 921600,
		.uart_offset	= 8,
	},
	[pbn_b2_bt_4_921600] = {
		.flags		= FL_BASE2|FL_BASE_BARS,
		.num_ports	= 4,
		.base_baud	= 921600,
		.uart_offset	= 8,
	},

	[pbn_b3_2_115200] = {
		.flags		= FL_BASE3,
		.num_ports	= 2,
		.base_baud	= 115200,
		.uart_offset	= 8,
	},
	[pbn_b3_4_115200] = {
		.flags		= FL_BASE3,
		.num_ports	= 4,
		.base_baud	= 115200,
		.uart_offset	= 8,
	},
	[pbn_b3_8_115200] = {
		.flags		= FL_BASE3,
		.num_ports	= 8,
		.base_baud	= 115200,
		.uart_offset	= 8,
	},

	[pbn_b4_bt_2_921600] = {
		.flags		= FL_BASE4,
		.num_ports	= 2,
		.base_baud	= 921600,
		.uart_offset	= 8,
	},
	[pbn_b4_bt_4_921600] = {
		.flags		= FL_BASE4,
		.num_ports	= 4,
		.base_baud	= 921600,
		.uart_offset	= 8,
	},
	[pbn_b4_bt_8_921600] = {
		.flags		= FL_BASE4,
		.num_ports	= 8,
		.base_baud	= 921600,
		.uart_offset	= 8,
	},

	/*
	 * Entries following this are board-specific.
	 */

	/*
	 * Panacom - IOMEM
	 */
	[pbn_panacom] = {
		.flags		= FL_BASE2,
		.num_ports	= 2,
		.base_baud	= 921600,
		.uart_offset	= 0x400,
		.reg_shift	= 7,
	},
	[pbn_panacom2] = {
		.flags		= FL_BASE2|FL_BASE_BARS,
		.num_ports	= 2,
		.base_baud	= 921600,
		.uart_offset	= 0x400,
		.reg_shift	= 7,
	},
	[pbn_panacom4] = {
		.flags		= FL_BASE2|FL_BASE_BARS,
		.num_ports	= 4,
		.base_baud	= 921600,
		.uart_offset	= 0x400,
		.reg_shift	= 7,
	},

	/* I think this entry is broken - the first_offset looks wrong --rmk */
	[pbn_plx_romulus] = {
		.flags		= FL_BASE2,
		.num_ports	= 4,
		.base_baud	= 921600,
		.uart_offset	= 8 << 2,
		.reg_shift	= 2,
		.first_offset	= 0x03,
	},

	/*
	 * EndRun Technologies
	* Uses the size of PCI Base region 0 to
	* signal now many ports are available
	* 2 port 952 Uart support
	*/
	[pbn_endrun_2_4000000] = {
		.flags		= FL_BASE0,
		.num_ports	= 2,
		.base_baud	= 4000000,
		.uart_offset	= 0x200,
		.first_offset	= 0x1000,
	},

	/*
	 * This board uses the size of PCI Base region 0 to
	 * signal now many ports are available
	 */
	[pbn_oxsemi] = {
		.flags		= FL_BASE0|FL_REGION_SZ_CAP,
		.num_ports	= 32,
		.base_baud	= 115200,
		.uart_offset	= 8,
	},
	[pbn_oxsemi_1_4000000] = {
		.flags		= FL_BASE0,
		.num_ports	= 1,
		.base_baud	= 4000000,
		.uart_offset	= 0x200,
		.first_offset	= 0x1000,
	},
	[pbn_oxsemi_2_4000000] = {
		.flags		= FL_BASE0,
		.num_ports	= 2,
		.base_baud	= 4000000,
		.uart_offset	= 0x200,
		.first_offset	= 0x1000,
	},
	[pbn_oxsemi_4_4000000] = {
		.flags		= FL_BASE0,
		.num_ports	= 4,
		.base_baud	= 4000000,
		.uart_offset	= 0x200,
		.first_offset	= 0x1000,
	},
	[pbn_oxsemi_8_4000000] = {
		.flags		= FL_BASE0,
		.num_ports	= 8,
		.base_baud	= 4000000,
		.uart_offset	= 0x200,
		.first_offset	= 0x1000,
	},


	/*
	 * EKF addition for i960 Boards form EKF with serial port.
	 * Max 256 ports.
	 */
	[pbn_intel_i960] = {
		.flags		= FL_BASE0,
		.num_ports	= 32,
		.base_baud	= 921600,
		.uart_offset	= 8 << 2,
		.reg_shift	= 2,
		.first_offset	= 0x10000,
	},
	[pbn_sgi_ioc3] = {
		.flags		= FL_BASE0|FL_NOIRQ,
		.num_ports	= 1,
		.base_baud	= 458333,
		.uart_offset	= 8,
		.reg_shift	= 0,
		.first_offset	= 0x20178,
	},

	/*
	 * Computone - uses IOMEM.
	 */
	[pbn_computone_4] = {
		.flags		= FL_BASE0,
		.num_ports	= 4,
		.base_baud	= 921600,
		.uart_offset	= 0x40,
		.reg_shift	= 2,
		.first_offset	= 0x200,
	},
	[pbn_computone_6] = {
		.flags		= FL_BASE0,
		.num_ports	= 6,
		.base_baud	= 921600,
		.uart_offset	= 0x40,
		.reg_shift	= 2,
		.first_offset	= 0x200,
	},
	[pbn_computone_8] = {
		.flags		= FL_BASE0,
		.num_ports	= 8,
		.base_baud	= 921600,
		.uart_offset	= 0x40,
		.reg_shift	= 2,
		.first_offset	= 0x200,
	},
	[pbn_sbsxrsio] = {
		.flags		= FL_BASE0,
		.num_ports	= 8,
		.base_baud	= 460800,
		.uart_offset	= 256,
		.reg_shift	= 4,
	},
	/*
	 * PA Semi PWRficient PA6T-1682M on-chip UART
	 */
	[pbn_pasemi_1682M] = {
		.flags		= FL_BASE0,
		.num_ports	= 1,
		.base_baud	= 8333333,
	},
	/*
	 * National Instruments 843x
	 */
	[pbn_ni8430_16] = {
		.flags		= FL_BASE0,
		.num_ports	= 16,
		.base_baud	= 3686400,
		.uart_offset	= 0x10,
		.first_offset	= 0x800,
	},
	[pbn_ni8430_8] = {
		.flags		= FL_BASE0,
		.num_ports	= 8,
		.base_baud	= 3686400,
		.uart_offset	= 0x10,
		.first_offset	= 0x800,
	},
	[pbn_ni8430_4] = {
		.flags		= FL_BASE0,
		.num_ports	= 4,
		.base_baud	= 3686400,
		.uart_offset	= 0x10,
		.first_offset	= 0x800,
	},
	[pbn_ni8430_2] = {
		.flags		= FL_BASE0,
		.num_ports	= 2,
		.base_baud	= 3686400,
		.uart_offset	= 0x10,
		.first_offset	= 0x800,
	},
	/*
	 * ADDI-DATA GmbH PCI-Express communication cards <info@addi-data.com>
	 */
	[pbn_ADDIDATA_PCIe_1_3906250] = {
		.flags		= FL_BASE0,
		.num_ports	= 1,
		.base_baud	= 3906250,
		.uart_offset	= 0x200,
		.first_offset	= 0x1000,
	},
	[pbn_ADDIDATA_PCIe_2_3906250] = {
		.flags		= FL_BASE0,
		.num_ports	= 2,
		.base_baud	= 3906250,
		.uart_offset	= 0x200,
		.first_offset	= 0x1000,
	},
	[pbn_ADDIDATA_PCIe_4_3906250] = {
		.flags		= FL_BASE0,
		.num_ports	= 4,
		.base_baud	= 3906250,
		.uart_offset	= 0x200,
		.first_offset	= 0x1000,
	},
	[pbn_ADDIDATA_PCIe_8_3906250] = {
		.flags		= FL_BASE0,
		.num_ports	= 8,
		.base_baud	= 3906250,
		.uart_offset	= 0x200,
		.first_offset	= 0x1000,
	},
	[pbn_ce4100_1_115200] = {
		.flags		= FL_BASE_BARS,
		.num_ports	= 2,
		.base_baud	= 921600,
		.reg_shift      = 2,
	},
	[pbn_omegapci] = {
		.flags		= FL_BASE0,
		.num_ports	= 8,
		.base_baud	= 115200,
		.uart_offset	= 0x200,
	},
	[pbn_NETMOS9900_2s_115200] = {
		.flags		= FL_BASE0,
		.num_ports	= 2,
		.base_baud	= 115200,
	},
	[pbn_brcm_trumanage] = {
		.flags		= FL_BASE0,
		.num_ports	= 1,
		.reg_shift	= 2,
		.base_baud	= 115200,
	},
	[pbn_fintek_4] = {
		.num_ports	= 4,
		.uart_offset	= 8,
		.base_baud	= 115200,
		.first_offset	= 0x40,
	},
	[pbn_fintek_8] = {
		.num_ports	= 8,
		.uart_offset	= 8,
		.base_baud	= 115200,
		.first_offset	= 0x40,
	},
	[pbn_fintek_12] = {
		.num_ports	= 12,
		.uart_offset	= 8,
		.base_baud	= 115200,
		.first_offset	= 0x40,
	},
	[pbn_fintek_F81504A] = {
		.num_ports	= 4,
		.uart_offset	= 8,
		.base_baud	= 115200,
	},
	[pbn_fintek_F81508A] = {
		.num_ports	= 8,
		.uart_offset	= 8,
		.base_baud	= 115200,
	},
	[pbn_fintek_F81512A] = {
		.num_ports	= 12,
		.uart_offset	= 8,
		.base_baud	= 115200,
	},
	[pbn_wch382_2] = {
		.flags		= FL_BASE0,
		.num_ports	= 2,
		.base_baud	= 115200,
		.uart_offset	= 8,
		.first_offset	= 0xC0,
	},
	[pbn_wch384_4] = {
		.flags		= FL_BASE0,
		.num_ports	= 4,
		.base_baud      = 115200,
		.uart_offset    = 8,
		.first_offset   = 0xC0,
	},
	[pbn_wch384_8] = {
		.flags		= FL_BASE0,
		.num_ports	= 8,
		.base_baud      = 115200,
		.uart_offset    = 8,
		.first_offset   = 0x00,
	},
	/*
	 * Pericom PI7C9X795[1248] Uno/Dual/Quad/Octal UART
	 */
	[pbn_pericom_PI7C9X7951] = {
		.flags          = FL_BASE0,
		.num_ports      = 1,
		.base_baud      = 921600,
		.uart_offset	= 0x8,
	},
	[pbn_pericom_PI7C9X7952] = {
		.flags          = FL_BASE0,
		.num_ports      = 2,
		.base_baud      = 921600,
		.uart_offset	= 0x8,
	},
	[pbn_pericom_PI7C9X7954] = {
		.flags          = FL_BASE0,
		.num_ports      = 4,
		.base_baud      = 921600,
		.uart_offset	= 0x8,
	},
	[pbn_pericom_PI7C9X7958] = {
		.flags          = FL_BASE0,
		.num_ports      = 8,
		.base_baud      = 921600,
		.uart_offset	= 0x8,
	},
	[pbn_sunix_pci_1s] = {
		.num_ports	= 1,
		.base_baud      = 921600,
		.uart_offset	= 0x8,
	},
	[pbn_sunix_pci_2s] = {
		.num_ports	= 2,
		.base_baud      = 921600,
		.uart_offset	= 0x8,
	},
	[pbn_sunix_pci_4s] = {
		.num_ports	= 4,
		.base_baud      = 921600,
		.uart_offset	= 0x8,
	},
	[pbn_sunix_pci_8s] = {
		.num_ports	= 8,
		.base_baud      = 921600,
		.uart_offset	= 0x8,
	},
	[pbn_sunix_pci_16s] = {
		.num_ports	= 16,
		.base_baud      = 921600,
		.uart_offset	= 0x8,
	},
	[pbn_moxa8250_2p] = {
		.flags		= FL_BASE1,
		.num_ports      = 2,
		.base_baud      = 921600,
		.uart_offset	= 0x200,
	},
	[pbn_moxa8250_4p] = {
		.flags		= FL_BASE1,
		.num_ports      = 4,
		.base_baud      = 921600,
		.uart_offset	= 0x200,
	},
	[pbn_moxa8250_8p] = {
		.flags		= FL_BASE1,
		.num_ports      = 8,
		.base_baud      = 921600,
		.uart_offset	= 0x200,
	},
};

static const struct pci_device_id blacklist[] = {
	/* softmodems */
	{ PCI_VDEVICE(AL, 0x5457), }, /* ALi Corporation M5457 AC'97 Modem */
	{ PCI_VDEVICE(MOTOROLA, 0x3052), }, /* Motorola Si3052-based modem */
	{ PCI_DEVICE(0x1543, 0x3052), }, /* Si3052-based modem, default IDs */

	/* multi-io cards handled by parport_serial */
	{ PCI_DEVICE(0x4348, 0x7053), }, /* WCH CH353 2S1P */
	{ PCI_DEVICE(0x4348, 0x5053), }, /* WCH CH353 1S1P */
	{ PCI_DEVICE(0x1c00, 0x3250), }, /* WCH CH382 2S1P */

	/* Intel platforms with MID UART */
	{ PCI_VDEVICE(INTEL, 0x081b), },
	{ PCI_VDEVICE(INTEL, 0x081c), },
	{ PCI_VDEVICE(INTEL, 0x081d), },
	{ PCI_VDEVICE(INTEL, 0x1191), },
	{ PCI_VDEVICE(INTEL, 0x18d8), },
	{ PCI_VDEVICE(INTEL, 0x19d8), },

	/* Intel platforms with DesignWare UART */
	{ PCI_VDEVICE(INTEL, 0x0936), },
	{ PCI_VDEVICE(INTEL, 0x0f0a), },
	{ PCI_VDEVICE(INTEL, 0x0f0c), },
	{ PCI_VDEVICE(INTEL, 0x228a), },
	{ PCI_VDEVICE(INTEL, 0x228c), },
	{ PCI_VDEVICE(INTEL, 0x9ce3), },
	{ PCI_VDEVICE(INTEL, 0x9ce4), },

	/* Exar devices */
	{ PCI_VDEVICE(EXAR, PCI_ANY_ID), },
	{ PCI_VDEVICE(COMMTECH, PCI_ANY_ID), },

	/* End of the black list */
	{ }
};

static int serial_pci_is_class_communication(struct pci_dev *dev)
{
	/*
	 * If it is not a communications device or the programming
	 * interface is greater than 6, give up.
	 */
	if ((((dev->class >> 8) != PCI_CLASS_COMMUNICATION_SERIAL) &&
	     ((dev->class >> 8) != PCI_CLASS_COMMUNICATION_MULTISERIAL) &&
	     ((dev->class >> 8) != PCI_CLASS_COMMUNICATION_MODEM)) ||
	    (dev->class & 0xff) > 6)
		return -ENODEV;

	return 0;
}

/*
 * Given a complete unknown PCI device, try to use some heuristics to
 * guess what the configuration might be, based on the pitiful PCI
 * serial specs.  Returns 0 on success, -ENODEV on failure.
 */
static int
serial_pci_guess_board(struct pci_dev *dev, struct pciserial_board *board)
{
	int num_iomem, num_port, first_port = -1, i;
	int rc;

	rc = serial_pci_is_class_communication(dev);
	if (rc)
		return rc;

	/*
	 * Should we try to make guesses for multiport serial devices later?
	 */
	if ((dev->class >> 8) == PCI_CLASS_COMMUNICATION_MULTISERIAL)
		return -ENODEV;

	num_iomem = num_port = 0;
	for (i = 0; i < PCI_STD_NUM_BARS; i++) {
		if (pci_resource_flags(dev, i) & IORESOURCE_IO) {
			num_port++;
			if (first_port == -1)
				first_port = i;
		}
		if (pci_resource_flags(dev, i) & IORESOURCE_MEM)
			num_iomem++;
	}

	/*
	 * If there is 1 or 0 iomem regions, and exactly one port,
	 * use it.  We guess the number of ports based on the IO
	 * region size.
	 */
	if (num_iomem <= 1 && num_port == 1) {
		board->flags = first_port;
		board->num_ports = pci_resource_len(dev, first_port) / 8;
		return 0;
	}

	/*
	 * Now guess if we've got a board which indexes by BARs.
	 * Each IO BAR should be 8 bytes, and they should follow
	 * consecutively.
	 */
	first_port = -1;
	num_port = 0;
	for (i = 0; i < PCI_STD_NUM_BARS; i++) {
		if (pci_resource_flags(dev, i) & IORESOURCE_IO &&
		    pci_resource_len(dev, i) == 8 &&
		    (first_port == -1 || (first_port + num_port) == i)) {
			num_port++;
			if (first_port == -1)
				first_port = i;
		}
	}

	if (num_port > 1) {
		board->flags = first_port | FL_BASE_BARS;
		board->num_ports = num_port;
		return 0;
	}

	return -ENODEV;
}

static inline int
serial_pci_matches(const struct pciserial_board *board,
		   const struct pciserial_board *guessed)
{
	return
	    board->num_ports == guessed->num_ports &&
	    board->base_baud == guessed->base_baud &&
	    board->uart_offset == guessed->uart_offset &&
	    board->reg_shift == guessed->reg_shift &&
	    board->first_offset == guessed->first_offset;
}

struct serial_private *
pciserial_init_ports(struct pci_dev *dev, const struct pciserial_board *board)
{
	struct uart_8250_port uart;
	struct serial_private *priv;
	struct pci_serial_quirk *quirk;
	int rc, nr_ports, i;

	nr_ports = board->num_ports;

	/*
	 * Find an init and setup quirks.
	 */
	quirk = find_quirk(dev);

	/*
	 * Run the new-style initialization function.
	 * The initialization function returns:
	 *  <0  - error
	 *   0  - use board->num_ports
	 *  >0  - number of ports
	 */
	if (quirk->init) {
		rc = quirk->init(dev);
		if (rc < 0) {
			priv = ERR_PTR(rc);
			goto err_out;
		}
		if (rc)
			nr_ports = rc;
	}

	priv = kzalloc(sizeof(struct serial_private) +
		       sizeof(unsigned int) * nr_ports,
		       GFP_KERNEL);
	if (!priv) {
		priv = ERR_PTR(-ENOMEM);
		goto err_deinit;
	}

	priv->dev = dev;
	priv->quirk = quirk;

	memset(&uart, 0, sizeof(uart));
	uart.port.flags = UPF_SKIP_TEST | UPF_BOOT_AUTOCONF | UPF_SHARE_IRQ;
	uart.port.uartclk = board->base_baud * 16;

	if (pci_match_id(pci_use_msi, dev)) {
		dev_dbg(&dev->dev, "Using MSI(-X) interrupts\n");
		pci_set_master(dev);
		rc = pci_alloc_irq_vectors(dev, 1, 1, PCI_IRQ_ALL_TYPES);
	} else {
		dev_dbg(&dev->dev, "Using legacy interrupts\n");
		rc = pci_alloc_irq_vectors(dev, 1, 1, PCI_IRQ_LEGACY);
	}
	if (rc < 0) {
		kfree(priv);
		priv = ERR_PTR(rc);
		goto err_deinit;
	}

	uart.port.irq = pci_irq_vector(dev, 0);
	uart.port.dev = &dev->dev;

	for (i = 0; i < nr_ports; i++) {
		if (quirk->setup(priv, board, &uart, i))
			break;

		dev_dbg(&dev->dev, "Setup PCI port: port %lx, irq %d, type %d\n",
			uart.port.iobase, uart.port.irq, uart.port.iotype);

		priv->line[i] = serial8250_register_8250_port(&uart);
		if (priv->line[i] < 0) {
			dev_err(&dev->dev,
				"Couldn't register serial port %lx, irq %d, type %d, error %d\n",
				uart.port.iobase, uart.port.irq,
				uart.port.iotype, priv->line[i]);
			break;
		}
	}
	priv->nr = i;
	priv->board = board;
	return priv;

err_deinit:
	if (quirk->exit)
		quirk->exit(dev);
err_out:
	return priv;
}
EXPORT_SYMBOL_GPL(pciserial_init_ports);

static void pciserial_detach_ports(struct serial_private *priv)
{
	struct pci_serial_quirk *quirk;
	int i;

	for (i = 0; i < priv->nr; i++)
		serial8250_unregister_port(priv->line[i]);

	/*
	 * Find the exit quirks.
	 */
	quirk = find_quirk(priv->dev);
	if (quirk->exit)
		quirk->exit(priv->dev);
}

void pciserial_remove_ports(struct serial_private *priv)
{
	pciserial_detach_ports(priv);
	kfree(priv);
}
EXPORT_SYMBOL_GPL(pciserial_remove_ports);

void pciserial_suspend_ports(struct serial_private *priv)
{
	int i;

	for (i = 0; i < priv->nr; i++)
		if (priv->line[i] >= 0)
			serial8250_suspend_port(priv->line[i]);

	/*
	 * Ensure that every init quirk is properly torn down
	 */
	if (priv->quirk->exit)
		priv->quirk->exit(priv->dev);
}
EXPORT_SYMBOL_GPL(pciserial_suspend_ports);

void pciserial_resume_ports(struct serial_private *priv)
{
	int i;

	/*
	 * Ensure that the board is correctly configured.
	 */
	if (priv->quirk->init)
		priv->quirk->init(priv->dev);

	for (i = 0; i < priv->nr; i++)
		if (priv->line[i] >= 0)
			serial8250_resume_port(priv->line[i]);
}
EXPORT_SYMBOL_GPL(pciserial_resume_ports);

/*
 * Probe one serial board.  Unfortunately, there is no rhyme nor reason
 * to the arrangement of serial ports on a PCI card.
 */
static int
pciserial_init_one(struct pci_dev *dev, const struct pci_device_id *ent)
{
	struct pci_serial_quirk *quirk;
	struct serial_private *priv;
	const struct pciserial_board *board;
	const struct pci_device_id *exclude;
	struct pciserial_board tmp;
	int rc;

	quirk = find_quirk(dev);
	if (quirk->probe) {
		rc = quirk->probe(dev);
		if (rc)
			return rc;
	}

	if (ent->driver_data >= ARRAY_SIZE(pci_boards)) {
		dev_err(&dev->dev, "invalid driver_data: %ld\n",
			ent->driver_data);
		return -EINVAL;
	}

	board = &pci_boards[ent->driver_data];

	exclude = pci_match_id(blacklist, dev);
	if (exclude)
		return -ENODEV;

	rc = pcim_enable_device(dev);
	pci_save_state(dev);
	if (rc)
		return rc;

	if (ent->driver_data == pbn_default) {
		/*
		 * Use a copy of the pci_board entry for this;
		 * avoid changing entries in the table.
		 */
		memcpy(&tmp, board, sizeof(struct pciserial_board));
		board = &tmp;

		/*
		 * We matched one of our class entries.  Try to
		 * determine the parameters of this board.
		 */
		rc = serial_pci_guess_board(dev, &tmp);
		if (rc)
			return rc;
	} else {
		/*
		 * We matched an explicit entry.  If we are able to
		 * detect this boards settings with our heuristic,
		 * then we no longer need this entry.
		 */
		memcpy(&tmp, &pci_boards[pbn_default],
		       sizeof(struct pciserial_board));
		rc = serial_pci_guess_board(dev, &tmp);
		if (rc == 0 && serial_pci_matches(board, &tmp))
			moan_device("Redundant entry in serial pci_table.",
				    dev);
	}

	priv = pciserial_init_ports(dev, board);
	if (IS_ERR(priv))
		return PTR_ERR(priv);

	pci_set_drvdata(dev, priv);
	return 0;
}

static void pciserial_remove_one(struct pci_dev *dev)
{
	struct serial_private *priv = pci_get_drvdata(dev);

	pciserial_remove_ports(priv);
}

#ifdef CONFIG_PM_SLEEP
static int pciserial_suspend_one(struct device *dev)
{
	struct serial_private *priv = dev_get_drvdata(dev);

	if (priv)
		pciserial_suspend_ports(priv);

	return 0;
}

static int pciserial_resume_one(struct device *dev)
{
	struct pci_dev *pdev = to_pci_dev(dev);
	struct serial_private *priv = pci_get_drvdata(pdev);
	int err;

	if (priv) {
		/*
		 * The device may have been disabled.  Re-enable it.
		 */
		err = pci_enable_device(pdev);
		/* FIXME: We cannot simply error out here */
		if (err)
			dev_err(dev, "Unable to re-enable ports, trying to continue.\n");
		pciserial_resume_ports(priv);
	}
	return 0;
}
#endif

static SIMPLE_DEV_PM_OPS(pciserial_pm_ops, pciserial_suspend_one,
			 pciserial_resume_one);

static const struct pci_device_id serial_pci_tbl[] = {
	/* Advantech use PCI_DEVICE_ID_ADVANTECH_PCI3620 (0x3620) as 'PCI_SUBVENDOR_ID' */
	{	PCI_VENDOR_ID_ADVANTECH, PCI_DEVICE_ID_ADVANTECH_PCI3620,
		PCI_DEVICE_ID_ADVANTECH_PCI3620, 0x0001, 0, 0,
		pbn_b2_8_921600 },
	/* Advantech also use 0x3618 and 0xf618 */
	{	PCI_VENDOR_ID_ADVANTECH, PCI_DEVICE_ID_ADVANTECH_PCI3618,
		PCI_DEVICE_ID_ADVANTECH_PCI3618, PCI_ANY_ID, 0, 0,
		pbn_b0_4_921600 },
	{	PCI_VENDOR_ID_ADVANTECH, PCI_DEVICE_ID_ADVANTECH_PCIf618,
		PCI_DEVICE_ID_ADVANTECH_PCI3618, PCI_ANY_ID, 0, 0,
		pbn_b0_4_921600 },
	{	PCI_VENDOR_ID_V3, PCI_DEVICE_ID_V3_V960,
		PCI_SUBVENDOR_ID_CONNECT_TECH,
		PCI_SUBDEVICE_ID_CONNECT_TECH_BH8_232, 0, 0,
		pbn_b1_8_1382400 },
	{	PCI_VENDOR_ID_V3, PCI_DEVICE_ID_V3_V960,
		PCI_SUBVENDOR_ID_CONNECT_TECH,
		PCI_SUBDEVICE_ID_CONNECT_TECH_BH4_232, 0, 0,
		pbn_b1_4_1382400 },
	{	PCI_VENDOR_ID_V3, PCI_DEVICE_ID_V3_V960,
		PCI_SUBVENDOR_ID_CONNECT_TECH,
		PCI_SUBDEVICE_ID_CONNECT_TECH_BH2_232, 0, 0,
		pbn_b1_2_1382400 },
	{	PCI_VENDOR_ID_V3, PCI_DEVICE_ID_V3_V351,
		PCI_SUBVENDOR_ID_CONNECT_TECH,
		PCI_SUBDEVICE_ID_CONNECT_TECH_BH8_232, 0, 0,
		pbn_b1_8_1382400 },
	{	PCI_VENDOR_ID_V3, PCI_DEVICE_ID_V3_V351,
		PCI_SUBVENDOR_ID_CONNECT_TECH,
		PCI_SUBDEVICE_ID_CONNECT_TECH_BH4_232, 0, 0,
		pbn_b1_4_1382400 },
	{	PCI_VENDOR_ID_V3, PCI_DEVICE_ID_V3_V351,
		PCI_SUBVENDOR_ID_CONNECT_TECH,
		PCI_SUBDEVICE_ID_CONNECT_TECH_BH2_232, 0, 0,
		pbn_b1_2_1382400 },
	{	PCI_VENDOR_ID_V3, PCI_DEVICE_ID_V3_V351,
		PCI_SUBVENDOR_ID_CONNECT_TECH,
		PCI_SUBDEVICE_ID_CONNECT_TECH_BH8_485, 0, 0,
		pbn_b1_8_921600 },
	{	PCI_VENDOR_ID_V3, PCI_DEVICE_ID_V3_V351,
		PCI_SUBVENDOR_ID_CONNECT_TECH,
		PCI_SUBDEVICE_ID_CONNECT_TECH_BH8_485_4_4, 0, 0,
		pbn_b1_8_921600 },
	{	PCI_VENDOR_ID_V3, PCI_DEVICE_ID_V3_V351,
		PCI_SUBVENDOR_ID_CONNECT_TECH,
		PCI_SUBDEVICE_ID_CONNECT_TECH_BH4_485, 0, 0,
		pbn_b1_4_921600 },
	{	PCI_VENDOR_ID_V3, PCI_DEVICE_ID_V3_V351,
		PCI_SUBVENDOR_ID_CONNECT_TECH,
		PCI_SUBDEVICE_ID_CONNECT_TECH_BH4_485_2_2, 0, 0,
		pbn_b1_4_921600 },
	{	PCI_VENDOR_ID_V3, PCI_DEVICE_ID_V3_V351,
		PCI_SUBVENDOR_ID_CONNECT_TECH,
		PCI_SUBDEVICE_ID_CONNECT_TECH_BH2_485, 0, 0,
		pbn_b1_2_921600 },
	{	PCI_VENDOR_ID_V3, PCI_DEVICE_ID_V3_V351,
		PCI_SUBVENDOR_ID_CONNECT_TECH,
		PCI_SUBDEVICE_ID_CONNECT_TECH_BH8_485_2_6, 0, 0,
		pbn_b1_8_921600 },
	{	PCI_VENDOR_ID_V3, PCI_DEVICE_ID_V3_V351,
		PCI_SUBVENDOR_ID_CONNECT_TECH,
		PCI_SUBDEVICE_ID_CONNECT_TECH_BH081101V1, 0, 0,
		pbn_b1_8_921600 },
	{	PCI_VENDOR_ID_V3, PCI_DEVICE_ID_V3_V351,
		PCI_SUBVENDOR_ID_CONNECT_TECH,
		PCI_SUBDEVICE_ID_CONNECT_TECH_BH041101V1, 0, 0,
		pbn_b1_4_921600 },
	{	PCI_VENDOR_ID_V3, PCI_DEVICE_ID_V3_V351,
		PCI_SUBVENDOR_ID_CONNECT_TECH,
		PCI_SUBDEVICE_ID_CONNECT_TECH_BH2_20MHZ, 0, 0,
		pbn_b1_2_1250000 },
	{	PCI_VENDOR_ID_OXSEMI, PCI_DEVICE_ID_OXSEMI_16PCI954,
		PCI_SUBVENDOR_ID_CONNECT_TECH,
		PCI_SUBDEVICE_ID_CONNECT_TECH_TITAN_2, 0, 0,
		pbn_b0_2_1843200 },
	{	PCI_VENDOR_ID_OXSEMI, PCI_DEVICE_ID_OXSEMI_16PCI954,
		PCI_SUBVENDOR_ID_CONNECT_TECH,
		PCI_SUBDEVICE_ID_CONNECT_TECH_TITAN_4, 0, 0,
		pbn_b0_4_1843200 },
	{	PCI_VENDOR_ID_OXSEMI, PCI_DEVICE_ID_OXSEMI_16PCI954,
		PCI_VENDOR_ID_AFAVLAB,
		PCI_SUBDEVICE_ID_AFAVLAB_P061, 0, 0,
		pbn_b0_4_1152000 },
	{	PCI_VENDOR_ID_SEALEVEL, PCI_DEVICE_ID_SEALEVEL_U530,
		PCI_ANY_ID, PCI_ANY_ID, 0, 0,
		pbn_b2_bt_1_115200 },
	{	PCI_VENDOR_ID_SEALEVEL, PCI_DEVICE_ID_SEALEVEL_UCOMM2,
		PCI_ANY_ID, PCI_ANY_ID, 0, 0,
		pbn_b2_bt_2_115200 },
	{	PCI_VENDOR_ID_SEALEVEL, PCI_DEVICE_ID_SEALEVEL_UCOMM422,
		PCI_ANY_ID, PCI_ANY_ID, 0, 0,
		pbn_b2_bt_4_115200 },
	{	PCI_VENDOR_ID_SEALEVEL, PCI_DEVICE_ID_SEALEVEL_UCOMM232,
		PCI_ANY_ID, PCI_ANY_ID, 0, 0,
		pbn_b2_bt_2_115200 },
	{	PCI_VENDOR_ID_SEALEVEL, PCI_DEVICE_ID_SEALEVEL_COMM4,
		PCI_ANY_ID, PCI_ANY_ID, 0, 0,
		pbn_b2_bt_4_115200 },
	{	PCI_VENDOR_ID_SEALEVEL, PCI_DEVICE_ID_SEALEVEL_COMM8,
		PCI_ANY_ID, PCI_ANY_ID, 0, 0,
		pbn_b2_8_115200 },
	{	PCI_VENDOR_ID_SEALEVEL, PCI_DEVICE_ID_SEALEVEL_7803,
		PCI_ANY_ID, PCI_ANY_ID, 0, 0,
		pbn_b2_8_460800 },
	{	PCI_VENDOR_ID_SEALEVEL, PCI_DEVICE_ID_SEALEVEL_UCOMM8,
		PCI_ANY_ID, PCI_ANY_ID, 0, 0,
		pbn_b2_8_115200 },

	{	PCI_VENDOR_ID_PLX, PCI_DEVICE_ID_PLX_GTEK_SERIAL2,
		PCI_ANY_ID, PCI_ANY_ID, 0, 0,
		pbn_b2_bt_2_115200 },
	{	PCI_VENDOR_ID_PLX, PCI_DEVICE_ID_PLX_SPCOM200,
		PCI_ANY_ID, PCI_ANY_ID, 0, 0,
		pbn_b2_bt_2_921600 },
	/*
	 * VScom SPCOM800, from sl@s.pl
	 */
	{	PCI_VENDOR_ID_PLX, PCI_DEVICE_ID_PLX_SPCOM800,
		PCI_ANY_ID, PCI_ANY_ID, 0, 0,
		pbn_b2_8_921600 },
	{	PCI_VENDOR_ID_PLX, PCI_DEVICE_ID_PLX_1077,
		PCI_ANY_ID, PCI_ANY_ID, 0, 0,
		pbn_b2_4_921600 },
	/* Unknown card - subdevice 0x1584 */
	{	PCI_VENDOR_ID_PLX, PCI_DEVICE_ID_PLX_9050,
		PCI_VENDOR_ID_PLX,
		PCI_SUBDEVICE_ID_UNKNOWN_0x1584, 0, 0,
		pbn_b2_4_115200 },
	/* Unknown card - subdevice 0x1588 */
	{	PCI_VENDOR_ID_PLX, PCI_DEVICE_ID_PLX_9050,
		PCI_VENDOR_ID_PLX,
		PCI_SUBDEVICE_ID_UNKNOWN_0x1588, 0, 0,
		pbn_b2_8_115200 },
	{	PCI_VENDOR_ID_PLX, PCI_DEVICE_ID_PLX_9050,
		PCI_SUBVENDOR_ID_KEYSPAN,
		PCI_SUBDEVICE_ID_KEYSPAN_SX2, 0, 0,
		pbn_panacom },
	{	PCI_VENDOR_ID_PANACOM, PCI_DEVICE_ID_PANACOM_QUADMODEM,
		PCI_ANY_ID, PCI_ANY_ID, 0, 0,
		pbn_panacom4 },
	{	PCI_VENDOR_ID_PANACOM, PCI_DEVICE_ID_PANACOM_DUALMODEM,
		PCI_ANY_ID, PCI_ANY_ID, 0, 0,
		pbn_panacom2 },
	{	PCI_VENDOR_ID_PLX, PCI_DEVICE_ID_PLX_9030,
		PCI_VENDOR_ID_ESDGMBH,
		PCI_DEVICE_ID_ESDGMBH_CPCIASIO4, 0, 0,
		pbn_b2_4_115200 },
	{	PCI_VENDOR_ID_PLX, PCI_DEVICE_ID_PLX_9050,
		PCI_SUBVENDOR_ID_CHASE_PCIFAST,
		PCI_SUBDEVICE_ID_CHASE_PCIFAST4, 0, 0,
		pbn_b2_4_460800 },
	{	PCI_VENDOR_ID_PLX, PCI_DEVICE_ID_PLX_9050,
		PCI_SUBVENDOR_ID_CHASE_PCIFAST,
		PCI_SUBDEVICE_ID_CHASE_PCIFAST8, 0, 0,
		pbn_b2_8_460800 },
	{	PCI_VENDOR_ID_PLX, PCI_DEVICE_ID_PLX_9050,
		PCI_SUBVENDOR_ID_CHASE_PCIFAST,
		PCI_SUBDEVICE_ID_CHASE_PCIFAST16, 0, 0,
		pbn_b2_16_460800 },
	{	PCI_VENDOR_ID_PLX, PCI_DEVICE_ID_PLX_9050,
		PCI_SUBVENDOR_ID_CHASE_PCIFAST,
		PCI_SUBDEVICE_ID_CHASE_PCIFAST16FMC, 0, 0,
		pbn_b2_16_460800 },
	{	PCI_VENDOR_ID_PLX, PCI_DEVICE_ID_PLX_9050,
		PCI_SUBVENDOR_ID_CHASE_PCIRAS,
		PCI_SUBDEVICE_ID_CHASE_PCIRAS4, 0, 0,
		pbn_b2_4_460800 },
	{	PCI_VENDOR_ID_PLX, PCI_DEVICE_ID_PLX_9050,
		PCI_SUBVENDOR_ID_CHASE_PCIRAS,
		PCI_SUBDEVICE_ID_CHASE_PCIRAS8, 0, 0,
		pbn_b2_8_460800 },
	{	PCI_VENDOR_ID_PLX, PCI_DEVICE_ID_PLX_9050,
		PCI_SUBVENDOR_ID_EXSYS,
		PCI_SUBDEVICE_ID_EXSYS_4055, 0, 0,
		pbn_b2_4_115200 },
	/*
	 * Megawolf Romulus PCI Serial Card, from Mike Hudson
	 * (Exoray@isys.ca)
	 */
	{	PCI_VENDOR_ID_PLX, PCI_DEVICE_ID_PLX_ROMULUS,
		0x10b5, 0x106a, 0, 0,
		pbn_plx_romulus },
	/*
	* EndRun Technologies. PCI express device range.
	*    EndRun PTP/1588 has 2 Native UARTs.
	*/
	{	PCI_VENDOR_ID_ENDRUN, PCI_DEVICE_ID_ENDRUN_1588,
		PCI_ANY_ID, PCI_ANY_ID, 0, 0,
		pbn_endrun_2_4000000 },
	/*
	 * Quatech cards. These actually have configurable clocks but for
	 * now we just use the default.
	 *
	 * 100 series are RS232, 200 series RS422,
	 */
	{	PCI_VENDOR_ID_QUATECH, PCI_DEVICE_ID_QUATECH_QSC100,
		PCI_ANY_ID, PCI_ANY_ID, 0, 0,
		pbn_b1_4_115200 },
	{	PCI_VENDOR_ID_QUATECH, PCI_DEVICE_ID_QUATECH_DSC100,
		PCI_ANY_ID, PCI_ANY_ID, 0, 0,
		pbn_b1_2_115200 },
	{	PCI_VENDOR_ID_QUATECH, PCI_DEVICE_ID_QUATECH_DSC100E,
		PCI_ANY_ID, PCI_ANY_ID, 0, 0,
		pbn_b2_2_115200 },
	{	PCI_VENDOR_ID_QUATECH, PCI_DEVICE_ID_QUATECH_DSC200,
		PCI_ANY_ID, PCI_ANY_ID, 0, 0,
		pbn_b1_2_115200 },
	{	PCI_VENDOR_ID_QUATECH, PCI_DEVICE_ID_QUATECH_DSC200E,
		PCI_ANY_ID, PCI_ANY_ID, 0, 0,
		pbn_b2_2_115200 },
	{	PCI_VENDOR_ID_QUATECH, PCI_DEVICE_ID_QUATECH_QSC200,
		PCI_ANY_ID, PCI_ANY_ID, 0, 0,
		pbn_b1_4_115200 },
	{	PCI_VENDOR_ID_QUATECH, PCI_DEVICE_ID_QUATECH_ESC100D,
		PCI_ANY_ID, PCI_ANY_ID, 0, 0,
		pbn_b1_8_115200 },
	{	PCI_VENDOR_ID_QUATECH, PCI_DEVICE_ID_QUATECH_ESC100M,
		PCI_ANY_ID, PCI_ANY_ID, 0, 0,
		pbn_b1_8_115200 },
	{	PCI_VENDOR_ID_QUATECH, PCI_DEVICE_ID_QUATECH_QSCP100,
		PCI_ANY_ID, PCI_ANY_ID, 0, 0,
		pbn_b1_4_115200 },
	{	PCI_VENDOR_ID_QUATECH, PCI_DEVICE_ID_QUATECH_DSCP100,
		PCI_ANY_ID, PCI_ANY_ID, 0, 0,
		pbn_b1_2_115200 },
	{	PCI_VENDOR_ID_QUATECH, PCI_DEVICE_ID_QUATECH_QSCP200,
		PCI_ANY_ID, PCI_ANY_ID, 0, 0,
		pbn_b1_4_115200 },
	{	PCI_VENDOR_ID_QUATECH, PCI_DEVICE_ID_QUATECH_DSCP200,
		PCI_ANY_ID, PCI_ANY_ID, 0, 0,
		pbn_b1_2_115200 },
	{	PCI_VENDOR_ID_QUATECH, PCI_DEVICE_ID_QUATECH_QSCLP100,
		PCI_ANY_ID, PCI_ANY_ID, 0, 0,
		pbn_b2_4_115200 },
	{	PCI_VENDOR_ID_QUATECH, PCI_DEVICE_ID_QUATECH_DSCLP100,
		PCI_ANY_ID, PCI_ANY_ID, 0, 0,
		pbn_b2_2_115200 },
	{	PCI_VENDOR_ID_QUATECH, PCI_DEVICE_ID_QUATECH_SSCLP100,
		PCI_ANY_ID, PCI_ANY_ID, 0, 0,
		pbn_b2_1_115200 },
	{	PCI_VENDOR_ID_QUATECH, PCI_DEVICE_ID_QUATECH_QSCLP200,
		PCI_ANY_ID, PCI_ANY_ID, 0, 0,
		pbn_b2_4_115200 },
	{	PCI_VENDOR_ID_QUATECH, PCI_DEVICE_ID_QUATECH_DSCLP200,
		PCI_ANY_ID, PCI_ANY_ID, 0, 0,
		pbn_b2_2_115200 },
	{	PCI_VENDOR_ID_QUATECH, PCI_DEVICE_ID_QUATECH_SSCLP200,
		PCI_ANY_ID, PCI_ANY_ID, 0, 0,
		pbn_b2_1_115200 },
	{	PCI_VENDOR_ID_QUATECH, PCI_DEVICE_ID_QUATECH_ESCLP100,
		PCI_ANY_ID, PCI_ANY_ID, 0, 0,
		pbn_b0_8_115200 },

	{	PCI_VENDOR_ID_SPECIALIX, PCI_DEVICE_ID_OXSEMI_16PCI954,
		PCI_VENDOR_ID_SPECIALIX, PCI_SUBDEVICE_ID_SPECIALIX_SPEED4,
		0, 0,
		pbn_b0_4_921600 },
	{	PCI_VENDOR_ID_OXSEMI, PCI_DEVICE_ID_OXSEMI_16PCI954,
		PCI_SUBVENDOR_ID_SIIG, PCI_SUBDEVICE_ID_SIIG_QUARTET_SERIAL,
		0, 0,
		pbn_b0_4_1152000 },
	{	PCI_VENDOR_ID_OXSEMI, 0x9505,
		PCI_ANY_ID, PCI_ANY_ID, 0, 0,
		pbn_b0_bt_2_921600 },

		/*
		 * The below card is a little controversial since it is the
		 * subject of a PCI vendor/device ID clash.  (See
		 * www.ussg.iu.edu/hypermail/linux/kernel/0303.1/0516.html).
		 * For now just used the hex ID 0x950a.
		 */
	{	PCI_VENDOR_ID_OXSEMI, 0x950a,
		PCI_SUBVENDOR_ID_SIIG, PCI_SUBDEVICE_ID_SIIG_DUAL_00,
		0, 0, pbn_b0_2_115200 },
	{	PCI_VENDOR_ID_OXSEMI, 0x950a,
		PCI_SUBVENDOR_ID_SIIG, PCI_SUBDEVICE_ID_SIIG_DUAL_30,
		0, 0, pbn_b0_2_115200 },
	{	PCI_VENDOR_ID_OXSEMI, 0x950a,
		PCI_ANY_ID, PCI_ANY_ID, 0, 0,
		pbn_b0_2_1130000 },
	{	PCI_VENDOR_ID_OXSEMI, PCI_DEVICE_ID_OXSEMI_C950,
		PCI_VENDOR_ID_OXSEMI, PCI_SUBDEVICE_ID_OXSEMI_C950, 0, 0,
		pbn_b0_1_921600 },
	{	PCI_VENDOR_ID_OXSEMI, PCI_DEVICE_ID_OXSEMI_16PCI954,
		PCI_ANY_ID, PCI_ANY_ID, 0, 0,
		pbn_b0_4_115200 },
	{	PCI_VENDOR_ID_OXSEMI, PCI_DEVICE_ID_OXSEMI_16PCI952,
		PCI_ANY_ID, PCI_ANY_ID, 0, 0,
		pbn_b0_bt_2_921600 },
	{	PCI_VENDOR_ID_OXSEMI, PCI_DEVICE_ID_OXSEMI_16PCI958,
		PCI_ANY_ID, PCI_ANY_ID, 0, 0,
		pbn_b2_8_1152000 },

	/*
	 * Oxford Semiconductor Inc. Tornado PCI express device range.
	 */
	{	PCI_VENDOR_ID_OXSEMI, 0xc101,    /* OXPCIe952 1 Legacy UART */
		PCI_ANY_ID, PCI_ANY_ID, 0, 0,
		pbn_b0_1_4000000 },
	{	PCI_VENDOR_ID_OXSEMI, 0xc105,    /* OXPCIe952 1 Legacy UART */
		PCI_ANY_ID, PCI_ANY_ID, 0, 0,
		pbn_b0_1_4000000 },
	{	PCI_VENDOR_ID_OXSEMI, 0xc11b,    /* OXPCIe952 1 Native UART */
		PCI_ANY_ID, PCI_ANY_ID, 0, 0,
		pbn_oxsemi_1_4000000 },
	{	PCI_VENDOR_ID_OXSEMI, 0xc11f,    /* OXPCIe952 1 Native UART */
		PCI_ANY_ID, PCI_ANY_ID, 0, 0,
		pbn_oxsemi_1_4000000 },
	{	PCI_VENDOR_ID_OXSEMI, 0xc120,    /* OXPCIe952 1 Legacy UART */
		PCI_ANY_ID, PCI_ANY_ID, 0, 0,
		pbn_b0_1_4000000 },
	{	PCI_VENDOR_ID_OXSEMI, 0xc124,    /* OXPCIe952 1 Legacy UART */
		PCI_ANY_ID, PCI_ANY_ID, 0, 0,
		pbn_b0_1_4000000 },
	{	PCI_VENDOR_ID_OXSEMI, 0xc138,    /* OXPCIe952 1 Native UART */
		PCI_ANY_ID, PCI_ANY_ID, 0, 0,
		pbn_oxsemi_1_4000000 },
	{	PCI_VENDOR_ID_OXSEMI, 0xc13d,    /* OXPCIe952 1 Native UART */
		PCI_ANY_ID, PCI_ANY_ID, 0, 0,
		pbn_oxsemi_1_4000000 },
	{	PCI_VENDOR_ID_OXSEMI, 0xc140,    /* OXPCIe952 1 Legacy UART */
		PCI_ANY_ID, PCI_ANY_ID, 0, 0,
		pbn_b0_1_4000000 },
	{	PCI_VENDOR_ID_OXSEMI, 0xc141,    /* OXPCIe952 1 Legacy UART */
		PCI_ANY_ID, PCI_ANY_ID, 0, 0,
		pbn_b0_1_4000000 },
	{	PCI_VENDOR_ID_OXSEMI, 0xc144,    /* OXPCIe952 1 Legacy UART */
		PCI_ANY_ID, PCI_ANY_ID, 0, 0,
		pbn_b0_1_4000000 },
	{	PCI_VENDOR_ID_OXSEMI, 0xc145,    /* OXPCIe952 1 Legacy UART */
		PCI_ANY_ID, PCI_ANY_ID, 0, 0,
		pbn_b0_1_4000000 },
	{	PCI_VENDOR_ID_OXSEMI, 0xc158,    /* OXPCIe952 2 Native UART */
		PCI_ANY_ID, PCI_ANY_ID, 0, 0,
		pbn_oxsemi_2_4000000 },
	{	PCI_VENDOR_ID_OXSEMI, 0xc15d,    /* OXPCIe952 2 Native UART */
		PCI_ANY_ID, PCI_ANY_ID, 0, 0,
		pbn_oxsemi_2_4000000 },
	{	PCI_VENDOR_ID_OXSEMI, 0xc208,    /* OXPCIe954 4 Native UART */
		PCI_ANY_ID, PCI_ANY_ID, 0, 0,
		pbn_oxsemi_4_4000000 },
	{	PCI_VENDOR_ID_OXSEMI, 0xc20d,    /* OXPCIe954 4 Native UART */
		PCI_ANY_ID, PCI_ANY_ID, 0, 0,
		pbn_oxsemi_4_4000000 },
	{	PCI_VENDOR_ID_OXSEMI, 0xc308,    /* OXPCIe958 8 Native UART */
		PCI_ANY_ID, PCI_ANY_ID, 0, 0,
		pbn_oxsemi_8_4000000 },
	{	PCI_VENDOR_ID_OXSEMI, 0xc30d,    /* OXPCIe958 8 Native UART */
		PCI_ANY_ID, PCI_ANY_ID, 0, 0,
		pbn_oxsemi_8_4000000 },
	{	PCI_VENDOR_ID_OXSEMI, 0xc40b,    /* OXPCIe200 1 Native UART */
		PCI_ANY_ID, PCI_ANY_ID, 0, 0,
		pbn_oxsemi_1_4000000 },
	{	PCI_VENDOR_ID_OXSEMI, 0xc40f,    /* OXPCIe200 1 Native UART */
		PCI_ANY_ID, PCI_ANY_ID, 0, 0,
		pbn_oxsemi_1_4000000 },
	{	PCI_VENDOR_ID_OXSEMI, 0xc41b,    /* OXPCIe200 1 Native UART */
		PCI_ANY_ID, PCI_ANY_ID, 0, 0,
		pbn_oxsemi_1_4000000 },
	{	PCI_VENDOR_ID_OXSEMI, 0xc41f,    /* OXPCIe200 1 Native UART */
		PCI_ANY_ID, PCI_ANY_ID, 0, 0,
		pbn_oxsemi_1_4000000 },
	{	PCI_VENDOR_ID_OXSEMI, 0xc42b,    /* OXPCIe200 1 Native UART */
		PCI_ANY_ID, PCI_ANY_ID, 0, 0,
		pbn_oxsemi_1_4000000 },
	{	PCI_VENDOR_ID_OXSEMI, 0xc42f,    /* OXPCIe200 1 Native UART */
		PCI_ANY_ID, PCI_ANY_ID, 0, 0,
		pbn_oxsemi_1_4000000 },
	{	PCI_VENDOR_ID_OXSEMI, 0xc43b,    /* OXPCIe200 1 Native UART */
		PCI_ANY_ID, PCI_ANY_ID, 0, 0,
		pbn_oxsemi_1_4000000 },
	{	PCI_VENDOR_ID_OXSEMI, 0xc43f,    /* OXPCIe200 1 Native UART */
		PCI_ANY_ID, PCI_ANY_ID, 0, 0,
		pbn_oxsemi_1_4000000 },
	{	PCI_VENDOR_ID_OXSEMI, 0xc44b,    /* OXPCIe200 1 Native UART */
		PCI_ANY_ID, PCI_ANY_ID, 0, 0,
		pbn_oxsemi_1_4000000 },
	{	PCI_VENDOR_ID_OXSEMI, 0xc44f,    /* OXPCIe200 1 Native UART */
		PCI_ANY_ID, PCI_ANY_ID, 0, 0,
		pbn_oxsemi_1_4000000 },
	{	PCI_VENDOR_ID_OXSEMI, 0xc45b,    /* OXPCIe200 1 Native UART */
		PCI_ANY_ID, PCI_ANY_ID, 0, 0,
		pbn_oxsemi_1_4000000 },
	{	PCI_VENDOR_ID_OXSEMI, 0xc45f,    /* OXPCIe200 1 Native UART */
		PCI_ANY_ID, PCI_ANY_ID, 0, 0,
		pbn_oxsemi_1_4000000 },
	{	PCI_VENDOR_ID_OXSEMI, 0xc46b,    /* OXPCIe200 1 Native UART */
		PCI_ANY_ID, PCI_ANY_ID, 0, 0,
		pbn_oxsemi_1_4000000 },
	{	PCI_VENDOR_ID_OXSEMI, 0xc46f,    /* OXPCIe200 1 Native UART */
		PCI_ANY_ID, PCI_ANY_ID, 0, 0,
		pbn_oxsemi_1_4000000 },
	{	PCI_VENDOR_ID_OXSEMI, 0xc47b,    /* OXPCIe200 1 Native UART */
		PCI_ANY_ID, PCI_ANY_ID, 0, 0,
		pbn_oxsemi_1_4000000 },
	{	PCI_VENDOR_ID_OXSEMI, 0xc47f,    /* OXPCIe200 1 Native UART */
		PCI_ANY_ID, PCI_ANY_ID, 0, 0,
		pbn_oxsemi_1_4000000 },
	{	PCI_VENDOR_ID_OXSEMI, 0xc48b,    /* OXPCIe200 1 Native UART */
		PCI_ANY_ID, PCI_ANY_ID, 0, 0,
		pbn_oxsemi_1_4000000 },
	{	PCI_VENDOR_ID_OXSEMI, 0xc48f,    /* OXPCIe200 1 Native UART */
		PCI_ANY_ID, PCI_ANY_ID, 0, 0,
		pbn_oxsemi_1_4000000 },
	{	PCI_VENDOR_ID_OXSEMI, 0xc49b,    /* OXPCIe200 1 Native UART */
		PCI_ANY_ID, PCI_ANY_ID, 0, 0,
		pbn_oxsemi_1_4000000 },
	{	PCI_VENDOR_ID_OXSEMI, 0xc49f,    /* OXPCIe200 1 Native UART */
		PCI_ANY_ID, PCI_ANY_ID, 0, 0,
		pbn_oxsemi_1_4000000 },
	{	PCI_VENDOR_ID_OXSEMI, 0xc4ab,    /* OXPCIe200 1 Native UART */
		PCI_ANY_ID, PCI_ANY_ID, 0, 0,
		pbn_oxsemi_1_4000000 },
	{	PCI_VENDOR_ID_OXSEMI, 0xc4af,    /* OXPCIe200 1 Native UART */
		PCI_ANY_ID, PCI_ANY_ID, 0, 0,
		pbn_oxsemi_1_4000000 },
	{	PCI_VENDOR_ID_OXSEMI, 0xc4bb,    /* OXPCIe200 1 Native UART */
		PCI_ANY_ID, PCI_ANY_ID, 0, 0,
		pbn_oxsemi_1_4000000 },
	{	PCI_VENDOR_ID_OXSEMI, 0xc4bf,    /* OXPCIe200 1 Native UART */
		PCI_ANY_ID, PCI_ANY_ID, 0, 0,
		pbn_oxsemi_1_4000000 },
	{	PCI_VENDOR_ID_OXSEMI, 0xc4cb,    /* OXPCIe200 1 Native UART */
		PCI_ANY_ID, PCI_ANY_ID, 0, 0,
		pbn_oxsemi_1_4000000 },
	{	PCI_VENDOR_ID_OXSEMI, 0xc4cf,    /* OXPCIe200 1 Native UART */
		PCI_ANY_ID, PCI_ANY_ID, 0, 0,
		pbn_oxsemi_1_4000000 },
	/*
	 * Mainpine Inc. IQ Express "Rev3" utilizing OxSemi Tornado
	 */
	{	PCI_VENDOR_ID_MAINPINE, 0x4000,	/* IQ Express 1 Port V.34 Super-G3 Fax */
		PCI_VENDOR_ID_MAINPINE, 0x4001, 0, 0,
		pbn_oxsemi_1_4000000 },
	{	PCI_VENDOR_ID_MAINPINE, 0x4000,	/* IQ Express 2 Port V.34 Super-G3 Fax */
		PCI_VENDOR_ID_MAINPINE, 0x4002, 0, 0,
		pbn_oxsemi_2_4000000 },
	{	PCI_VENDOR_ID_MAINPINE, 0x4000,	/* IQ Express 4 Port V.34 Super-G3 Fax */
		PCI_VENDOR_ID_MAINPINE, 0x4004, 0, 0,
		pbn_oxsemi_4_4000000 },
	{	PCI_VENDOR_ID_MAINPINE, 0x4000,	/* IQ Express 8 Port V.34 Super-G3 Fax */
		PCI_VENDOR_ID_MAINPINE, 0x4008, 0, 0,
		pbn_oxsemi_8_4000000 },

	/*
	 * Digi/IBM PCIe 2-port Async EIA-232 Adapter utilizing OxSemi Tornado
	 */
	{	PCI_VENDOR_ID_DIGI, PCIE_DEVICE_ID_NEO_2_OX_IBM,
		PCI_SUBVENDOR_ID_IBM, PCI_ANY_ID, 0, 0,
		pbn_oxsemi_2_4000000 },

	/*
	 * SBS Technologies, Inc. P-Octal and PMC-OCTPRO cards,
	 * from skokodyn@yahoo.com
	 */
	{	PCI_VENDOR_ID_SBSMODULARIO, PCI_DEVICE_ID_OCTPRO,
		PCI_SUBVENDOR_ID_SBSMODULARIO, PCI_SUBDEVICE_ID_OCTPRO232, 0, 0,
		pbn_sbsxrsio },
	{	PCI_VENDOR_ID_SBSMODULARIO, PCI_DEVICE_ID_OCTPRO,
		PCI_SUBVENDOR_ID_SBSMODULARIO, PCI_SUBDEVICE_ID_OCTPRO422, 0, 0,
		pbn_sbsxrsio },
	{	PCI_VENDOR_ID_SBSMODULARIO, PCI_DEVICE_ID_OCTPRO,
		PCI_SUBVENDOR_ID_SBSMODULARIO, PCI_SUBDEVICE_ID_POCTAL232, 0, 0,
		pbn_sbsxrsio },
	{	PCI_VENDOR_ID_SBSMODULARIO, PCI_DEVICE_ID_OCTPRO,
		PCI_SUBVENDOR_ID_SBSMODULARIO, PCI_SUBDEVICE_ID_POCTAL422, 0, 0,
		pbn_sbsxrsio },

	/*
	 * Digitan DS560-558, from jimd@esoft.com
	 */
	{	PCI_VENDOR_ID_ATT, PCI_DEVICE_ID_ATT_VENUS_MODEM,
		PCI_ANY_ID, PCI_ANY_ID, 0, 0,
		pbn_b1_1_115200 },

	/*
	 * Titan Electronic cards
	 *  The 400L and 800L have a custom setup quirk.
	 */
	{	PCI_VENDOR_ID_TITAN, PCI_DEVICE_ID_TITAN_100,
		PCI_ANY_ID, PCI_ANY_ID, 0, 0,
		pbn_b0_1_921600 },
	{	PCI_VENDOR_ID_TITAN, PCI_DEVICE_ID_TITAN_200,
		PCI_ANY_ID, PCI_ANY_ID, 0, 0,
		pbn_b0_2_921600 },
	{	PCI_VENDOR_ID_TITAN, PCI_DEVICE_ID_TITAN_400,
		PCI_ANY_ID, PCI_ANY_ID, 0, 0,
		pbn_b0_4_921600 },
	{	PCI_VENDOR_ID_TITAN, PCI_DEVICE_ID_TITAN_800B,
		PCI_ANY_ID, PCI_ANY_ID, 0, 0,
		pbn_b0_4_921600 },
	{	PCI_VENDOR_ID_TITAN, PCI_DEVICE_ID_TITAN_100L,
		PCI_ANY_ID, PCI_ANY_ID, 0, 0,
		pbn_b1_1_921600 },
	{	PCI_VENDOR_ID_TITAN, PCI_DEVICE_ID_TITAN_200L,
		PCI_ANY_ID, PCI_ANY_ID, 0, 0,
		pbn_b1_bt_2_921600 },
	{	PCI_VENDOR_ID_TITAN, PCI_DEVICE_ID_TITAN_400L,
		PCI_ANY_ID, PCI_ANY_ID, 0, 0,
		pbn_b0_bt_4_921600 },
	{	PCI_VENDOR_ID_TITAN, PCI_DEVICE_ID_TITAN_800L,
		PCI_ANY_ID, PCI_ANY_ID, 0, 0,
		pbn_b0_bt_8_921600 },
	{	PCI_VENDOR_ID_TITAN, PCI_DEVICE_ID_TITAN_200I,
		PCI_ANY_ID, PCI_ANY_ID, 0, 0,
		pbn_b4_bt_2_921600 },
	{	PCI_VENDOR_ID_TITAN, PCI_DEVICE_ID_TITAN_400I,
		PCI_ANY_ID, PCI_ANY_ID, 0, 0,
		pbn_b4_bt_4_921600 },
	{	PCI_VENDOR_ID_TITAN, PCI_DEVICE_ID_TITAN_800I,
		PCI_ANY_ID, PCI_ANY_ID, 0, 0,
		pbn_b4_bt_8_921600 },
	{	PCI_VENDOR_ID_TITAN, PCI_DEVICE_ID_TITAN_400EH,
		PCI_ANY_ID, PCI_ANY_ID, 0, 0,
		pbn_b0_4_921600 },
	{	PCI_VENDOR_ID_TITAN, PCI_DEVICE_ID_TITAN_800EH,
		PCI_ANY_ID, PCI_ANY_ID, 0, 0,
		pbn_b0_4_921600 },
	{	PCI_VENDOR_ID_TITAN, PCI_DEVICE_ID_TITAN_800EHB,
		PCI_ANY_ID, PCI_ANY_ID, 0, 0,
		pbn_b0_4_921600 },
	{	PCI_VENDOR_ID_TITAN, PCI_DEVICE_ID_TITAN_100E,
		PCI_ANY_ID, PCI_ANY_ID, 0, 0,
		pbn_oxsemi_1_4000000 },
	{	PCI_VENDOR_ID_TITAN, PCI_DEVICE_ID_TITAN_200E,
		PCI_ANY_ID, PCI_ANY_ID, 0, 0,
		pbn_oxsemi_2_4000000 },
	{	PCI_VENDOR_ID_TITAN, PCI_DEVICE_ID_TITAN_400E,
		PCI_ANY_ID, PCI_ANY_ID, 0, 0,
		pbn_oxsemi_4_4000000 },
	{	PCI_VENDOR_ID_TITAN, PCI_DEVICE_ID_TITAN_800E,
		PCI_ANY_ID, PCI_ANY_ID, 0, 0,
		pbn_oxsemi_8_4000000 },
	{	PCI_VENDOR_ID_TITAN, PCI_DEVICE_ID_TITAN_200EI,
		PCI_ANY_ID, PCI_ANY_ID, 0, 0,
		pbn_oxsemi_2_4000000 },
	{	PCI_VENDOR_ID_TITAN, PCI_DEVICE_ID_TITAN_200EISI,
		PCI_ANY_ID, PCI_ANY_ID, 0, 0,
		pbn_oxsemi_2_4000000 },
	{	PCI_VENDOR_ID_TITAN, PCI_DEVICE_ID_TITAN_200V3,
		PCI_ANY_ID, PCI_ANY_ID, 0, 0,
		pbn_b0_bt_2_921600 },
	{	PCI_VENDOR_ID_TITAN, PCI_DEVICE_ID_TITAN_400V3,
		PCI_ANY_ID, PCI_ANY_ID, 0, 0,
		pbn_b0_4_921600 },
	{	PCI_VENDOR_ID_TITAN, PCI_DEVICE_ID_TITAN_410V3,
		PCI_ANY_ID, PCI_ANY_ID, 0, 0,
		pbn_b0_4_921600 },
	{	PCI_VENDOR_ID_TITAN, PCI_DEVICE_ID_TITAN_800V3,
		PCI_ANY_ID, PCI_ANY_ID, 0, 0,
		pbn_b0_4_921600 },
	{	PCI_VENDOR_ID_TITAN, PCI_DEVICE_ID_TITAN_800V3B,
		PCI_ANY_ID, PCI_ANY_ID, 0, 0,
		pbn_b0_4_921600 },

	{	PCI_VENDOR_ID_SIIG, PCI_DEVICE_ID_SIIG_1S_10x_550,
		PCI_ANY_ID, PCI_ANY_ID, 0, 0,
		pbn_b2_1_460800 },
	{	PCI_VENDOR_ID_SIIG, PCI_DEVICE_ID_SIIG_1S_10x_650,
		PCI_ANY_ID, PCI_ANY_ID, 0, 0,
		pbn_b2_1_460800 },
	{	PCI_VENDOR_ID_SIIG, PCI_DEVICE_ID_SIIG_1S_10x_850,
		PCI_ANY_ID, PCI_ANY_ID, 0, 0,
		pbn_b2_1_460800 },
	{	PCI_VENDOR_ID_SIIG, PCI_DEVICE_ID_SIIG_2S_10x_550,
		PCI_ANY_ID, PCI_ANY_ID, 0, 0,
		pbn_b2_bt_2_921600 },
	{	PCI_VENDOR_ID_SIIG, PCI_DEVICE_ID_SIIG_2S_10x_650,
		PCI_ANY_ID, PCI_ANY_ID, 0, 0,
		pbn_b2_bt_2_921600 },
	{	PCI_VENDOR_ID_SIIG, PCI_DEVICE_ID_SIIG_2S_10x_850,
		PCI_ANY_ID, PCI_ANY_ID, 0, 0,
		pbn_b2_bt_2_921600 },
	{	PCI_VENDOR_ID_SIIG, PCI_DEVICE_ID_SIIG_4S_10x_550,
		PCI_ANY_ID, PCI_ANY_ID, 0, 0,
		pbn_b2_bt_4_921600 },
	{	PCI_VENDOR_ID_SIIG, PCI_DEVICE_ID_SIIG_4S_10x_650,
		PCI_ANY_ID, PCI_ANY_ID, 0, 0,
		pbn_b2_bt_4_921600 },
	{	PCI_VENDOR_ID_SIIG, PCI_DEVICE_ID_SIIG_4S_10x_850,
		PCI_ANY_ID, PCI_ANY_ID, 0, 0,
		pbn_b2_bt_4_921600 },
	{	PCI_VENDOR_ID_SIIG, PCI_DEVICE_ID_SIIG_1S_20x_550,
		PCI_ANY_ID, PCI_ANY_ID, 0, 0,
		pbn_b0_1_921600 },
	{	PCI_VENDOR_ID_SIIG, PCI_DEVICE_ID_SIIG_1S_20x_650,
		PCI_ANY_ID, PCI_ANY_ID, 0, 0,
		pbn_b0_1_921600 },
	{	PCI_VENDOR_ID_SIIG, PCI_DEVICE_ID_SIIG_1S_20x_850,
		PCI_ANY_ID, PCI_ANY_ID, 0, 0,
		pbn_b0_1_921600 },
	{	PCI_VENDOR_ID_SIIG, PCI_DEVICE_ID_SIIG_2S_20x_550,
		PCI_ANY_ID, PCI_ANY_ID, 0, 0,
		pbn_b0_bt_2_921600 },
	{	PCI_VENDOR_ID_SIIG, PCI_DEVICE_ID_SIIG_2S_20x_650,
		PCI_ANY_ID, PCI_ANY_ID, 0, 0,
		pbn_b0_bt_2_921600 },
	{	PCI_VENDOR_ID_SIIG, PCI_DEVICE_ID_SIIG_2S_20x_850,
		PCI_ANY_ID, PCI_ANY_ID, 0, 0,
		pbn_b0_bt_2_921600 },
	{	PCI_VENDOR_ID_SIIG, PCI_DEVICE_ID_SIIG_4S_20x_550,
		PCI_ANY_ID, PCI_ANY_ID, 0, 0,
		pbn_b0_bt_4_921600 },
	{	PCI_VENDOR_ID_SIIG, PCI_DEVICE_ID_SIIG_4S_20x_650,
		PCI_ANY_ID, PCI_ANY_ID, 0, 0,
		pbn_b0_bt_4_921600 },
	{	PCI_VENDOR_ID_SIIG, PCI_DEVICE_ID_SIIG_4S_20x_850,
		PCI_ANY_ID, PCI_ANY_ID, 0, 0,
		pbn_b0_bt_4_921600 },
	{	PCI_VENDOR_ID_SIIG, PCI_DEVICE_ID_SIIG_8S_20x_550,
		PCI_ANY_ID, PCI_ANY_ID, 0, 0,
		pbn_b0_bt_8_921600 },
	{	PCI_VENDOR_ID_SIIG, PCI_DEVICE_ID_SIIG_8S_20x_650,
		PCI_ANY_ID, PCI_ANY_ID, 0, 0,
		pbn_b0_bt_8_921600 },
	{	PCI_VENDOR_ID_SIIG, PCI_DEVICE_ID_SIIG_8S_20x_850,
		PCI_ANY_ID, PCI_ANY_ID, 0, 0,
		pbn_b0_bt_8_921600 },

	/*
	 * Computone devices submitted by Doug McNash dmcnash@computone.com
	 */
	{	PCI_VENDOR_ID_COMPUTONE, PCI_DEVICE_ID_COMPUTONE_PG,
		PCI_SUBVENDOR_ID_COMPUTONE, PCI_SUBDEVICE_ID_COMPUTONE_PG4,
		0, 0, pbn_computone_4 },
	{	PCI_VENDOR_ID_COMPUTONE, PCI_DEVICE_ID_COMPUTONE_PG,
		PCI_SUBVENDOR_ID_COMPUTONE, PCI_SUBDEVICE_ID_COMPUTONE_PG8,
		0, 0, pbn_computone_8 },
	{	PCI_VENDOR_ID_COMPUTONE, PCI_DEVICE_ID_COMPUTONE_PG,
		PCI_SUBVENDOR_ID_COMPUTONE, PCI_SUBDEVICE_ID_COMPUTONE_PG6,
		0, 0, pbn_computone_6 },

	{	PCI_VENDOR_ID_OXSEMI, PCI_DEVICE_ID_OXSEMI_16PCI95N,
		PCI_ANY_ID, PCI_ANY_ID, 0, 0,
		pbn_oxsemi },
	{	PCI_VENDOR_ID_TIMEDIA, PCI_DEVICE_ID_TIMEDIA_1889,
		PCI_VENDOR_ID_TIMEDIA, PCI_ANY_ID, 0, 0,
		pbn_b0_bt_1_921600 },

	/*
	 * Sunix PCI serial boards
	 */
	{	PCI_VENDOR_ID_SUNIX, PCI_DEVICE_ID_SUNIX_1999,
		PCI_VENDOR_ID_SUNIX, 0x0001, 0, 0,
		pbn_sunix_pci_1s },
	{	PCI_VENDOR_ID_SUNIX, PCI_DEVICE_ID_SUNIX_1999,
		PCI_VENDOR_ID_SUNIX, 0x0002, 0, 0,
		pbn_sunix_pci_2s },
	{	PCI_VENDOR_ID_SUNIX, PCI_DEVICE_ID_SUNIX_1999,
		PCI_VENDOR_ID_SUNIX, 0x0004, 0, 0,
		pbn_sunix_pci_4s },
	{	PCI_VENDOR_ID_SUNIX, PCI_DEVICE_ID_SUNIX_1999,
		PCI_VENDOR_ID_SUNIX, 0x0084, 0, 0,
		pbn_sunix_pci_4s },
	{	PCI_VENDOR_ID_SUNIX, PCI_DEVICE_ID_SUNIX_1999,
		PCI_VENDOR_ID_SUNIX, 0x0008, 0, 0,
		pbn_sunix_pci_8s },
	{	PCI_VENDOR_ID_SUNIX, PCI_DEVICE_ID_SUNIX_1999,
		PCI_VENDOR_ID_SUNIX, 0x0088, 0, 0,
		pbn_sunix_pci_8s },
	{	PCI_VENDOR_ID_SUNIX, PCI_DEVICE_ID_SUNIX_1999,
		PCI_VENDOR_ID_SUNIX, 0x0010, 0, 0,
		pbn_sunix_pci_16s },

	/*
	 * AFAVLAB serial card, from Harald Welte <laforge@gnumonks.org>
	 */
	{	PCI_VENDOR_ID_AFAVLAB, PCI_DEVICE_ID_AFAVLAB_P028,
		PCI_ANY_ID, PCI_ANY_ID, 0, 0,
		pbn_b0_bt_8_115200 },
	{	PCI_VENDOR_ID_AFAVLAB, PCI_DEVICE_ID_AFAVLAB_P030,
		PCI_ANY_ID, PCI_ANY_ID, 0, 0,
		pbn_b0_bt_8_115200 },

	{	PCI_VENDOR_ID_LAVA, PCI_DEVICE_ID_LAVA_DSERIAL,
		PCI_ANY_ID, PCI_ANY_ID, 0, 0,
		pbn_b0_bt_2_115200 },
	{	PCI_VENDOR_ID_LAVA, PCI_DEVICE_ID_LAVA_QUATRO_A,
		PCI_ANY_ID, PCI_ANY_ID, 0, 0,
		pbn_b0_bt_2_115200 },
	{	PCI_VENDOR_ID_LAVA, PCI_DEVICE_ID_LAVA_QUATRO_B,
		PCI_ANY_ID, PCI_ANY_ID, 0, 0,
		pbn_b0_bt_2_115200 },
	{	PCI_VENDOR_ID_LAVA, PCI_DEVICE_ID_LAVA_QUATTRO_A,
		PCI_ANY_ID, PCI_ANY_ID, 0, 0,
		pbn_b0_bt_2_115200 },
	{	PCI_VENDOR_ID_LAVA, PCI_DEVICE_ID_LAVA_QUATTRO_B,
		PCI_ANY_ID, PCI_ANY_ID, 0, 0,
		pbn_b0_bt_2_115200 },
	{	PCI_VENDOR_ID_LAVA, PCI_DEVICE_ID_LAVA_OCTO_A,
		PCI_ANY_ID, PCI_ANY_ID, 0, 0,
		pbn_b0_bt_4_460800 },
	{	PCI_VENDOR_ID_LAVA, PCI_DEVICE_ID_LAVA_OCTO_B,
		PCI_ANY_ID, PCI_ANY_ID, 0, 0,
		pbn_b0_bt_4_460800 },
	{	PCI_VENDOR_ID_LAVA, PCI_DEVICE_ID_LAVA_PORT_PLUS,
		PCI_ANY_ID, PCI_ANY_ID, 0, 0,
		pbn_b0_bt_2_460800 },
	{	PCI_VENDOR_ID_LAVA, PCI_DEVICE_ID_LAVA_QUAD_A,
		PCI_ANY_ID, PCI_ANY_ID, 0, 0,
		pbn_b0_bt_2_460800 },
	{	PCI_VENDOR_ID_LAVA, PCI_DEVICE_ID_LAVA_QUAD_B,
		PCI_ANY_ID, PCI_ANY_ID, 0, 0,
		pbn_b0_bt_2_460800 },
	{	PCI_VENDOR_ID_LAVA, PCI_DEVICE_ID_LAVA_SSERIAL,
		PCI_ANY_ID, PCI_ANY_ID, 0, 0,
		pbn_b0_bt_1_115200 },
	{	PCI_VENDOR_ID_LAVA, PCI_DEVICE_ID_LAVA_PORT_650,
		PCI_ANY_ID, PCI_ANY_ID, 0, 0,
		pbn_b0_bt_1_460800 },

	/*
	 * Korenix Jetcard F0/F1 cards (JC1204, JC1208, JC1404, JC1408).
	 * Cards are identified by their subsystem vendor IDs, which
	 * (in hex) match the model number.
	 *
	 * Note that JC140x are RS422/485 cards which require ox950
	 * ACR = 0x10, and as such are not currently fully supported.
	 */
	{	PCI_VENDOR_ID_KORENIX, PCI_DEVICE_ID_KORENIX_JETCARDF0,
		0x1204, 0x0004, 0, 0,
		pbn_b0_4_921600 },
	{	PCI_VENDOR_ID_KORENIX, PCI_DEVICE_ID_KORENIX_JETCARDF0,
		0x1208, 0x0004, 0, 0,
		pbn_b0_4_921600 },
/*	{	PCI_VENDOR_ID_KORENIX, PCI_DEVICE_ID_KORENIX_JETCARDF0,
		0x1402, 0x0002, 0, 0,
		pbn_b0_2_921600 }, */
/*	{	PCI_VENDOR_ID_KORENIX, PCI_DEVICE_ID_KORENIX_JETCARDF0,
		0x1404, 0x0004, 0, 0,
		pbn_b0_4_921600 }, */
	{	PCI_VENDOR_ID_KORENIX, PCI_DEVICE_ID_KORENIX_JETCARDF1,
		0x1208, 0x0004, 0, 0,
		pbn_b0_4_921600 },

	{	PCI_VENDOR_ID_KORENIX, PCI_DEVICE_ID_KORENIX_JETCARDF2,
		0x1204, 0x0004, 0, 0,
		pbn_b0_4_921600 },
	{	PCI_VENDOR_ID_KORENIX, PCI_DEVICE_ID_KORENIX_JETCARDF2,
		0x1208, 0x0004, 0, 0,
		pbn_b0_4_921600 },
	{	PCI_VENDOR_ID_KORENIX, PCI_DEVICE_ID_KORENIX_JETCARDF3,
		0x1208, 0x0004, 0, 0,
		pbn_b0_4_921600 },
	/*
	 * Dell Remote Access Card 4 - Tim_T_Murphy@Dell.com
	 */
	{	PCI_VENDOR_ID_DELL, PCI_DEVICE_ID_DELL_RAC4,
		PCI_ANY_ID, PCI_ANY_ID, 0, 0,
		pbn_b1_1_1382400 },

	/*
	 * Dell Remote Access Card III - Tim_T_Murphy@Dell.com
	 */
	{	PCI_VENDOR_ID_DELL, PCI_DEVICE_ID_DELL_RACIII,
		PCI_ANY_ID, PCI_ANY_ID, 0, 0,
		pbn_b1_1_1382400 },

	/*
	 * RAStel 2 port modem, gerg@moreton.com.au
	 */
	{	PCI_VENDOR_ID_MORETON, PCI_DEVICE_ID_RASTEL_2PORT,
		PCI_ANY_ID, PCI_ANY_ID, 0, 0,
		pbn_b2_bt_2_115200 },

	/*
	 * EKF addition for i960 Boards form EKF with serial port
	 */
	{	PCI_VENDOR_ID_INTEL, PCI_DEVICE_ID_INTEL_80960_RP,
		0xE4BF, PCI_ANY_ID, 0, 0,
		pbn_intel_i960 },

	/*
	 * Xircom Cardbus/Ethernet combos
	 */
	{	PCI_VENDOR_ID_XIRCOM, PCI_DEVICE_ID_XIRCOM_X3201_MDM,
		PCI_ANY_ID, PCI_ANY_ID, 0, 0,
		pbn_b0_1_115200 },
	/*
	 * Xircom RBM56G cardbus modem - Dirk Arnold (temp entry)
	 */
	{	PCI_VENDOR_ID_XIRCOM, PCI_DEVICE_ID_XIRCOM_RBM56G,
		PCI_ANY_ID, PCI_ANY_ID, 0, 0,
		pbn_b0_1_115200 },

	/*
	 * Untested PCI modems, sent in from various folks...
	 */

	/*
	 * Elsa Model 56K PCI Modem, from Andreas Rath <arh@01019freenet.de>
	 */
	{	PCI_VENDOR_ID_ROCKWELL, 0x1004,
		0x1048, 0x1500, 0, 0,
		pbn_b1_1_115200 },

	{	PCI_VENDOR_ID_SGI, PCI_DEVICE_ID_SGI_IOC3,
		0xFF00, 0, 0, 0,
		pbn_sgi_ioc3 },

	/*
	 * HP Diva card
	 */
	{	PCI_VENDOR_ID_HP, PCI_DEVICE_ID_HP_DIVA,
		PCI_VENDOR_ID_HP, PCI_DEVICE_ID_HP_DIVA_RMP3, 0, 0,
		pbn_b1_1_115200 },
	{	PCI_VENDOR_ID_HP, PCI_DEVICE_ID_HP_DIVA,
		PCI_ANY_ID, PCI_ANY_ID, 0, 0,
		pbn_b0_5_115200 },
	{	PCI_VENDOR_ID_HP, PCI_DEVICE_ID_HP_DIVA_AUX,
		PCI_ANY_ID, PCI_ANY_ID, 0, 0,
		pbn_b2_1_115200 },

	{	PCI_VENDOR_ID_DCI, PCI_DEVICE_ID_DCI_PCCOM2,
		PCI_ANY_ID, PCI_ANY_ID, 0, 0,
		pbn_b3_2_115200 },
	{	PCI_VENDOR_ID_DCI, PCI_DEVICE_ID_DCI_PCCOM4,
		PCI_ANY_ID, PCI_ANY_ID, 0, 0,
		pbn_b3_4_115200 },
	{	PCI_VENDOR_ID_DCI, PCI_DEVICE_ID_DCI_PCCOM8,
		PCI_ANY_ID, PCI_ANY_ID, 0, 0,
		pbn_b3_8_115200 },
	/*
	 * Pericom PI7C9X795[1248] Uno/Dual/Quad/Octal UART
	 */
	{   PCI_VENDOR_ID_PERICOM, PCI_DEVICE_ID_PERICOM_PI7C9X7951,
		PCI_ANY_ID, PCI_ANY_ID,
		0,
		0, pbn_pericom_PI7C9X7951 },
	{   PCI_VENDOR_ID_PERICOM, PCI_DEVICE_ID_PERICOM_PI7C9X7952,
		PCI_ANY_ID, PCI_ANY_ID,
		0,
		0, pbn_pericom_PI7C9X7952 },
	{   PCI_VENDOR_ID_PERICOM, PCI_DEVICE_ID_PERICOM_PI7C9X7954,
		PCI_ANY_ID, PCI_ANY_ID,
		0,
		0, pbn_pericom_PI7C9X7954 },
	{   PCI_VENDOR_ID_PERICOM, PCI_DEVICE_ID_PERICOM_PI7C9X7958,
		PCI_ANY_ID, PCI_ANY_ID,
		0,
		0, pbn_pericom_PI7C9X7958 },
	/*
	 * ACCES I/O Products quad
	 */
	{	PCI_VENDOR_ID_ACCESIO, PCI_DEVICE_ID_ACCESIO_PCIE_COM_2SDB,
		PCI_ANY_ID, PCI_ANY_ID, 0, 0,
		pbn_pericom_PI7C9X7952 },
	{	PCI_VENDOR_ID_ACCESIO, PCI_DEVICE_ID_ACCESIO_MPCIE_COM_2S,
		PCI_ANY_ID, PCI_ANY_ID, 0, 0,
		pbn_pericom_PI7C9X7952 },
	{	PCI_VENDOR_ID_ACCESIO, PCI_DEVICE_ID_ACCESIO_PCIE_COM_4SDB,
		PCI_ANY_ID, PCI_ANY_ID, 0, 0,
		pbn_pericom_PI7C9X7954 },
	{	PCI_VENDOR_ID_ACCESIO, PCI_DEVICE_ID_ACCESIO_MPCIE_COM_4S,
		PCI_ANY_ID, PCI_ANY_ID, 0, 0,
		pbn_pericom_PI7C9X7954 },
	{	PCI_VENDOR_ID_ACCESIO, PCI_DEVICE_ID_ACCESIO_PCIE_COM232_2DB,
		PCI_ANY_ID, PCI_ANY_ID, 0, 0,
		pbn_pericom_PI7C9X7952 },
	{	PCI_VENDOR_ID_ACCESIO, PCI_DEVICE_ID_ACCESIO_MPCIE_COM232_2,
		PCI_ANY_ID, PCI_ANY_ID, 0, 0,
		pbn_pericom_PI7C9X7952 },
	{	PCI_VENDOR_ID_ACCESIO, PCI_DEVICE_ID_ACCESIO_PCIE_COM232_4DB,
		PCI_ANY_ID, PCI_ANY_ID, 0, 0,
		pbn_pericom_PI7C9X7954 },
	{	PCI_VENDOR_ID_ACCESIO, PCI_DEVICE_ID_ACCESIO_MPCIE_COM232_4,
		PCI_ANY_ID, PCI_ANY_ID, 0, 0,
		pbn_pericom_PI7C9X7954 },
	{	PCI_VENDOR_ID_ACCESIO, PCI_DEVICE_ID_ACCESIO_PCIE_COM_2SMDB,
		PCI_ANY_ID, PCI_ANY_ID, 0, 0,
		pbn_pericom_PI7C9X7952 },
	{	PCI_VENDOR_ID_ACCESIO, PCI_DEVICE_ID_ACCESIO_MPCIE_COM_2SM,
		PCI_ANY_ID, PCI_ANY_ID, 0, 0,
		pbn_pericom_PI7C9X7952 },
	{	PCI_VENDOR_ID_ACCESIO, PCI_DEVICE_ID_ACCESIO_PCIE_COM_4SMDB,
		PCI_ANY_ID, PCI_ANY_ID, 0, 0,
		pbn_pericom_PI7C9X7954 },
	{	PCI_VENDOR_ID_ACCESIO, PCI_DEVICE_ID_ACCESIO_MPCIE_COM_4SM,
		PCI_ANY_ID, PCI_ANY_ID, 0, 0,
		pbn_pericom_PI7C9X7954 },
	{	PCI_VENDOR_ID_ACCESIO, PCI_DEVICE_ID_ACCESIO_MPCIE_ICM485_1,
		PCI_ANY_ID, PCI_ANY_ID, 0, 0,
		pbn_pericom_PI7C9X7951 },
	{	PCI_VENDOR_ID_ACCESIO, PCI_DEVICE_ID_ACCESIO_MPCIE_ICM422_2,
		PCI_ANY_ID, PCI_ANY_ID, 0, 0,
		pbn_pericom_PI7C9X7952 },
	{	PCI_VENDOR_ID_ACCESIO, PCI_DEVICE_ID_ACCESIO_MPCIE_ICM485_2,
		PCI_ANY_ID, PCI_ANY_ID, 0, 0,
		pbn_pericom_PI7C9X7952 },
	{	PCI_VENDOR_ID_ACCESIO, PCI_DEVICE_ID_ACCESIO_MPCIE_ICM422_4,
		PCI_ANY_ID, PCI_ANY_ID, 0, 0,
		pbn_pericom_PI7C9X7954 },
	{	PCI_VENDOR_ID_ACCESIO, PCI_DEVICE_ID_ACCESIO_MPCIE_ICM485_4,
		PCI_ANY_ID, PCI_ANY_ID, 0, 0,
		pbn_pericom_PI7C9X7954 },
	{	PCI_VENDOR_ID_ACCESIO, PCI_DEVICE_ID_ACCESIO_PCIE_ICM_2S,
		PCI_ANY_ID, PCI_ANY_ID, 0, 0,
		pbn_pericom_PI7C9X7952 },
	{	PCI_VENDOR_ID_ACCESIO, PCI_DEVICE_ID_ACCESIO_PCIE_ICM_4S,
		PCI_ANY_ID, PCI_ANY_ID, 0, 0,
		pbn_pericom_PI7C9X7954 },
	{	PCI_VENDOR_ID_ACCESIO, PCI_DEVICE_ID_ACCESIO_PCIE_ICM232_2,
		PCI_ANY_ID, PCI_ANY_ID, 0, 0,
		pbn_pericom_PI7C9X7952 },
	{	PCI_VENDOR_ID_ACCESIO, PCI_DEVICE_ID_ACCESIO_MPCIE_ICM232_2,
		PCI_ANY_ID, PCI_ANY_ID, 0, 0,
		pbn_pericom_PI7C9X7952 },
	{	PCI_VENDOR_ID_ACCESIO, PCI_DEVICE_ID_ACCESIO_PCIE_ICM232_4,
		PCI_ANY_ID, PCI_ANY_ID, 0, 0,
		pbn_pericom_PI7C9X7954 },
	{	PCI_VENDOR_ID_ACCESIO, PCI_DEVICE_ID_ACCESIO_MPCIE_ICM232_4,
		PCI_ANY_ID, PCI_ANY_ID, 0, 0,
		pbn_pericom_PI7C9X7954 },
	{	PCI_VENDOR_ID_ACCESIO, PCI_DEVICE_ID_ACCESIO_PCIE_ICM_2SM,
		PCI_ANY_ID, PCI_ANY_ID, 0, 0,
		pbn_pericom_PI7C9X7952 },
	{	PCI_VENDOR_ID_ACCESIO, PCI_DEVICE_ID_ACCESIO_PCIE_COM422_4,
		PCI_ANY_ID, PCI_ANY_ID, 0, 0,
		pbn_pericom_PI7C9X7954 },
	{	PCI_VENDOR_ID_ACCESIO, PCI_DEVICE_ID_ACCESIO_PCIE_COM485_4,
		PCI_ANY_ID, PCI_ANY_ID, 0, 0,
		pbn_pericom_PI7C9X7954 },
	{	PCI_VENDOR_ID_ACCESIO, PCI_DEVICE_ID_ACCESIO_PCIE_COM422_8,
		PCI_ANY_ID, PCI_ANY_ID, 0, 0,
		pbn_pericom_PI7C9X7958 },
	{	PCI_VENDOR_ID_ACCESIO, PCI_DEVICE_ID_ACCESIO_PCIE_COM485_8,
		PCI_ANY_ID, PCI_ANY_ID, 0, 0,
		pbn_pericom_PI7C9X7958 },
	{	PCI_VENDOR_ID_ACCESIO, PCI_DEVICE_ID_ACCESIO_PCIE_COM232_4,
		PCI_ANY_ID, PCI_ANY_ID, 0, 0,
		pbn_pericom_PI7C9X7954 },
	{	PCI_VENDOR_ID_ACCESIO, PCI_DEVICE_ID_ACCESIO_PCIE_COM232_8,
		PCI_ANY_ID, PCI_ANY_ID, 0, 0,
		pbn_pericom_PI7C9X7958 },
	{	PCI_VENDOR_ID_ACCESIO, PCI_DEVICE_ID_ACCESIO_PCIE_COM_4SM,
		PCI_ANY_ID, PCI_ANY_ID, 0, 0,
		pbn_pericom_PI7C9X7954 },
	{	PCI_VENDOR_ID_ACCESIO, PCI_DEVICE_ID_ACCESIO_PCIE_COM_8SM,
		PCI_ANY_ID, PCI_ANY_ID, 0, 0,
		pbn_pericom_PI7C9X7958 },
	{	PCI_VENDOR_ID_ACCESIO, PCI_DEVICE_ID_ACCESIO_PCIE_ICM_4SM,
		PCI_ANY_ID, PCI_ANY_ID, 0, 0,
		pbn_pericom_PI7C9X7954 },
	/*
	 * Topic TP560 Data/Fax/Voice 56k modem (reported by Evan Clarke)
	 */
	{	PCI_VENDOR_ID_TOPIC, PCI_DEVICE_ID_TOPIC_TP560,
		PCI_ANY_ID, PCI_ANY_ID, 0, 0,
		pbn_b0_1_115200 },
	/*
	 * ITE
	 */
	{	PCI_VENDOR_ID_ITE, PCI_DEVICE_ID_ITE_8872,
		PCI_ANY_ID, PCI_ANY_ID,
		0, 0,
		pbn_b1_bt_1_115200 },

	/*
	 * IntaShield IS-200
	 */
	{	PCI_VENDOR_ID_INTASHIELD, PCI_DEVICE_ID_INTASHIELD_IS200,
		PCI_ANY_ID, PCI_ANY_ID, 0, 0,	/* 135a.0811 */
		pbn_b2_2_115200 },
	/*
	 * IntaShield IS-400
	 */
	{	PCI_VENDOR_ID_INTASHIELD, PCI_DEVICE_ID_INTASHIELD_IS400,
		PCI_ANY_ID, PCI_ANY_ID, 0, 0,    /* 135a.0dc0 */
		pbn_b2_4_115200 },
	/*
	 * BrainBoxes UC-260
	 */
	{	PCI_VENDOR_ID_INTASHIELD, 0x0D21,
		PCI_ANY_ID, PCI_ANY_ID,
		PCI_CLASS_COMMUNICATION_MULTISERIAL << 8, 0xffff00,
		pbn_b2_4_115200 },
	{	PCI_VENDOR_ID_INTASHIELD, 0x0E34,
		PCI_ANY_ID, PCI_ANY_ID,
		 PCI_CLASS_COMMUNICATION_MULTISERIAL << 8, 0xffff00,
		pbn_b2_4_115200 },
	/*
	 * Perle PCI-RAS cards
	 */
	{       PCI_VENDOR_ID_PLX, PCI_DEVICE_ID_PLX_9030,
		PCI_SUBVENDOR_ID_PERLE, PCI_SUBDEVICE_ID_PCI_RAS4,
		0, 0, pbn_b2_4_921600 },
	{       PCI_VENDOR_ID_PLX, PCI_DEVICE_ID_PLX_9030,
		PCI_SUBVENDOR_ID_PERLE, PCI_SUBDEVICE_ID_PCI_RAS8,
		0, 0, pbn_b2_8_921600 },

	/*
	 * Mainpine series cards: Fairly standard layout but fools
	 * parts of the autodetect in some cases and uses otherwise
	 * unmatched communications subclasses in the PCI Express case
	 */

	{	/* RockForceDUO */
		PCI_VENDOR_ID_MAINPINE, PCI_DEVICE_ID_MAINPINE_PBRIDGE,
		PCI_VENDOR_ID_MAINPINE, 0x0200,
		0, 0, pbn_b0_2_115200 },
	{	/* RockForceQUATRO */
		PCI_VENDOR_ID_MAINPINE, PCI_DEVICE_ID_MAINPINE_PBRIDGE,
		PCI_VENDOR_ID_MAINPINE, 0x0300,
		0, 0, pbn_b0_4_115200 },
	{	/* RockForceDUO+ */
		PCI_VENDOR_ID_MAINPINE, PCI_DEVICE_ID_MAINPINE_PBRIDGE,
		PCI_VENDOR_ID_MAINPINE, 0x0400,
		0, 0, pbn_b0_2_115200 },
	{	/* RockForceQUATRO+ */
		PCI_VENDOR_ID_MAINPINE, PCI_DEVICE_ID_MAINPINE_PBRIDGE,
		PCI_VENDOR_ID_MAINPINE, 0x0500,
		0, 0, pbn_b0_4_115200 },
	{	/* RockForce+ */
		PCI_VENDOR_ID_MAINPINE, PCI_DEVICE_ID_MAINPINE_PBRIDGE,
		PCI_VENDOR_ID_MAINPINE, 0x0600,
		0, 0, pbn_b0_2_115200 },
	{	/* RockForce+ */
		PCI_VENDOR_ID_MAINPINE, PCI_DEVICE_ID_MAINPINE_PBRIDGE,
		PCI_VENDOR_ID_MAINPINE, 0x0700,
		0, 0, pbn_b0_4_115200 },
	{	/* RockForceOCTO+ */
		PCI_VENDOR_ID_MAINPINE, PCI_DEVICE_ID_MAINPINE_PBRIDGE,
		PCI_VENDOR_ID_MAINPINE, 0x0800,
		0, 0, pbn_b0_8_115200 },
	{	/* RockForceDUO+ */
		PCI_VENDOR_ID_MAINPINE, PCI_DEVICE_ID_MAINPINE_PBRIDGE,
		PCI_VENDOR_ID_MAINPINE, 0x0C00,
		0, 0, pbn_b0_2_115200 },
	{	/* RockForceQUARTRO+ */
		PCI_VENDOR_ID_MAINPINE, PCI_DEVICE_ID_MAINPINE_PBRIDGE,
		PCI_VENDOR_ID_MAINPINE, 0x0D00,
		0, 0, pbn_b0_4_115200 },
	{	/* RockForceOCTO+ */
		PCI_VENDOR_ID_MAINPINE, PCI_DEVICE_ID_MAINPINE_PBRIDGE,
		PCI_VENDOR_ID_MAINPINE, 0x1D00,
		0, 0, pbn_b0_8_115200 },
	{	/* RockForceD1 */
		PCI_VENDOR_ID_MAINPINE, PCI_DEVICE_ID_MAINPINE_PBRIDGE,
		PCI_VENDOR_ID_MAINPINE, 0x2000,
		0, 0, pbn_b0_1_115200 },
	{	/* RockForceF1 */
		PCI_VENDOR_ID_MAINPINE, PCI_DEVICE_ID_MAINPINE_PBRIDGE,
		PCI_VENDOR_ID_MAINPINE, 0x2100,
		0, 0, pbn_b0_1_115200 },
	{	/* RockForceD2 */
		PCI_VENDOR_ID_MAINPINE, PCI_DEVICE_ID_MAINPINE_PBRIDGE,
		PCI_VENDOR_ID_MAINPINE, 0x2200,
		0, 0, pbn_b0_2_115200 },
	{	/* RockForceF2 */
		PCI_VENDOR_ID_MAINPINE, PCI_DEVICE_ID_MAINPINE_PBRIDGE,
		PCI_VENDOR_ID_MAINPINE, 0x2300,
		0, 0, pbn_b0_2_115200 },
	{	/* RockForceD4 */
		PCI_VENDOR_ID_MAINPINE, PCI_DEVICE_ID_MAINPINE_PBRIDGE,
		PCI_VENDOR_ID_MAINPINE, 0x2400,
		0, 0, pbn_b0_4_115200 },
	{	/* RockForceF4 */
		PCI_VENDOR_ID_MAINPINE, PCI_DEVICE_ID_MAINPINE_PBRIDGE,
		PCI_VENDOR_ID_MAINPINE, 0x2500,
		0, 0, pbn_b0_4_115200 },
	{	/* RockForceD8 */
		PCI_VENDOR_ID_MAINPINE, PCI_DEVICE_ID_MAINPINE_PBRIDGE,
		PCI_VENDOR_ID_MAINPINE, 0x2600,
		0, 0, pbn_b0_8_115200 },
	{	/* RockForceF8 */
		PCI_VENDOR_ID_MAINPINE, PCI_DEVICE_ID_MAINPINE_PBRIDGE,
		PCI_VENDOR_ID_MAINPINE, 0x2700,
		0, 0, pbn_b0_8_115200 },
	{	/* IQ Express D1 */
		PCI_VENDOR_ID_MAINPINE, PCI_DEVICE_ID_MAINPINE_PBRIDGE,
		PCI_VENDOR_ID_MAINPINE, 0x3000,
		0, 0, pbn_b0_1_115200 },
	{	/* IQ Express F1 */
		PCI_VENDOR_ID_MAINPINE, PCI_DEVICE_ID_MAINPINE_PBRIDGE,
		PCI_VENDOR_ID_MAINPINE, 0x3100,
		0, 0, pbn_b0_1_115200 },
	{	/* IQ Express D2 */
		PCI_VENDOR_ID_MAINPINE, PCI_DEVICE_ID_MAINPINE_PBRIDGE,
		PCI_VENDOR_ID_MAINPINE, 0x3200,
		0, 0, pbn_b0_2_115200 },
	{	/* IQ Express F2 */
		PCI_VENDOR_ID_MAINPINE, PCI_DEVICE_ID_MAINPINE_PBRIDGE,
		PCI_VENDOR_ID_MAINPINE, 0x3300,
		0, 0, pbn_b0_2_115200 },
	{	/* IQ Express D4 */
		PCI_VENDOR_ID_MAINPINE, PCI_DEVICE_ID_MAINPINE_PBRIDGE,
		PCI_VENDOR_ID_MAINPINE, 0x3400,
		0, 0, pbn_b0_4_115200 },
	{	/* IQ Express F4 */
		PCI_VENDOR_ID_MAINPINE, PCI_DEVICE_ID_MAINPINE_PBRIDGE,
		PCI_VENDOR_ID_MAINPINE, 0x3500,
		0, 0, pbn_b0_4_115200 },
	{	/* IQ Express D8 */
		PCI_VENDOR_ID_MAINPINE, PCI_DEVICE_ID_MAINPINE_PBRIDGE,
		PCI_VENDOR_ID_MAINPINE, 0x3C00,
		0, 0, pbn_b0_8_115200 },
	{	/* IQ Express F8 */
		PCI_VENDOR_ID_MAINPINE, PCI_DEVICE_ID_MAINPINE_PBRIDGE,
		PCI_VENDOR_ID_MAINPINE, 0x3D00,
		0, 0, pbn_b0_8_115200 },


	/*
	 * PA Semi PA6T-1682M on-chip UART
	 */
	{	PCI_VENDOR_ID_PASEMI, 0xa004,
		PCI_ANY_ID, PCI_ANY_ID, 0, 0,
		pbn_pasemi_1682M },

	/*
	 * National Instruments
	 */
	{	PCI_VENDOR_ID_NI, PCI_DEVICE_ID_NI_PCI23216,
		PCI_ANY_ID, PCI_ANY_ID, 0, 0,
		pbn_b1_16_115200 },
	{	PCI_VENDOR_ID_NI, PCI_DEVICE_ID_NI_PCI2328,
		PCI_ANY_ID, PCI_ANY_ID, 0, 0,
		pbn_b1_8_115200 },
	{	PCI_VENDOR_ID_NI, PCI_DEVICE_ID_NI_PCI2324,
		PCI_ANY_ID, PCI_ANY_ID, 0, 0,
		pbn_b1_bt_4_115200 },
	{	PCI_VENDOR_ID_NI, PCI_DEVICE_ID_NI_PCI2322,
		PCI_ANY_ID, PCI_ANY_ID, 0, 0,
		pbn_b1_bt_2_115200 },
	{	PCI_VENDOR_ID_NI, PCI_DEVICE_ID_NI_PCI2324I,
		PCI_ANY_ID, PCI_ANY_ID, 0, 0,
		pbn_b1_bt_4_115200 },
	{	PCI_VENDOR_ID_NI, PCI_DEVICE_ID_NI_PCI2322I,
		PCI_ANY_ID, PCI_ANY_ID, 0, 0,
		pbn_b1_bt_2_115200 },
	{	PCI_VENDOR_ID_NI, PCI_DEVICE_ID_NI_PXI8420_23216,
		PCI_ANY_ID, PCI_ANY_ID, 0, 0,
		pbn_b1_16_115200 },
	{	PCI_VENDOR_ID_NI, PCI_DEVICE_ID_NI_PXI8420_2328,
		PCI_ANY_ID, PCI_ANY_ID, 0, 0,
		pbn_b1_8_115200 },
	{	PCI_VENDOR_ID_NI, PCI_DEVICE_ID_NI_PXI8420_2324,
		PCI_ANY_ID, PCI_ANY_ID, 0, 0,
		pbn_b1_bt_4_115200 },
	{	PCI_VENDOR_ID_NI, PCI_DEVICE_ID_NI_PXI8420_2322,
		PCI_ANY_ID, PCI_ANY_ID, 0, 0,
		pbn_b1_bt_2_115200 },
	{	PCI_VENDOR_ID_NI, PCI_DEVICE_ID_NI_PXI8422_2324,
		PCI_ANY_ID, PCI_ANY_ID, 0, 0,
		pbn_b1_bt_4_115200 },
	{	PCI_VENDOR_ID_NI, PCI_DEVICE_ID_NI_PXI8422_2322,
		PCI_ANY_ID, PCI_ANY_ID, 0, 0,
		pbn_b1_bt_2_115200 },
	{	PCI_VENDOR_ID_NI, PCI_DEVICE_ID_NI_PXI8430_2322,
		PCI_ANY_ID, PCI_ANY_ID, 0, 0,
		pbn_ni8430_2 },
	{	PCI_VENDOR_ID_NI, PCI_DEVICE_ID_NI_PCI8430_2322,
		PCI_ANY_ID, PCI_ANY_ID, 0, 0,
		pbn_ni8430_2 },
	{	PCI_VENDOR_ID_NI, PCI_DEVICE_ID_NI_PXI8430_2324,
		PCI_ANY_ID, PCI_ANY_ID, 0, 0,
		pbn_ni8430_4 },
	{	PCI_VENDOR_ID_NI, PCI_DEVICE_ID_NI_PCI8430_2324,
		PCI_ANY_ID, PCI_ANY_ID, 0, 0,
		pbn_ni8430_4 },
	{	PCI_VENDOR_ID_NI, PCI_DEVICE_ID_NI_PXI8430_2328,
		PCI_ANY_ID, PCI_ANY_ID, 0, 0,
		pbn_ni8430_8 },
	{	PCI_VENDOR_ID_NI, PCI_DEVICE_ID_NI_PCI8430_2328,
		PCI_ANY_ID, PCI_ANY_ID, 0, 0,
		pbn_ni8430_8 },
	{	PCI_VENDOR_ID_NI, PCI_DEVICE_ID_NI_PXI8430_23216,
		PCI_ANY_ID, PCI_ANY_ID, 0, 0,
		pbn_ni8430_16 },
	{	PCI_VENDOR_ID_NI, PCI_DEVICE_ID_NI_PCI8430_23216,
		PCI_ANY_ID, PCI_ANY_ID, 0, 0,
		pbn_ni8430_16 },
	{	PCI_VENDOR_ID_NI, PCI_DEVICE_ID_NI_PXI8432_2322,
		PCI_ANY_ID, PCI_ANY_ID, 0, 0,
		pbn_ni8430_2 },
	{	PCI_VENDOR_ID_NI, PCI_DEVICE_ID_NI_PCI8432_2322,
		PCI_ANY_ID, PCI_ANY_ID, 0, 0,
		pbn_ni8430_2 },
	{	PCI_VENDOR_ID_NI, PCI_DEVICE_ID_NI_PXI8432_2324,
		PCI_ANY_ID, PCI_ANY_ID, 0, 0,
		pbn_ni8430_4 },
	{	PCI_VENDOR_ID_NI, PCI_DEVICE_ID_NI_PCI8432_2324,
		PCI_ANY_ID, PCI_ANY_ID, 0, 0,
		pbn_ni8430_4 },

	/*
	 * MOXA
	 */
	{	PCI_VENDOR_ID_MOXA, PCI_DEVICE_ID_MOXA_CP102E,
		PCI_ANY_ID, PCI_ANY_ID, 0, 0,
		pbn_moxa8250_2p },
	{	PCI_VENDOR_ID_MOXA, PCI_DEVICE_ID_MOXA_CP102EL,
		PCI_ANY_ID, PCI_ANY_ID, 0, 0,
		pbn_moxa8250_2p },
	{	PCI_VENDOR_ID_MOXA, PCI_DEVICE_ID_MOXA_CP104EL_A,
		PCI_ANY_ID, PCI_ANY_ID, 0, 0,
		pbn_moxa8250_4p },
	{	PCI_VENDOR_ID_MOXA, PCI_DEVICE_ID_MOXA_CP114EL,
		PCI_ANY_ID, PCI_ANY_ID, 0, 0,
		pbn_moxa8250_4p },
	{	PCI_VENDOR_ID_MOXA, PCI_DEVICE_ID_MOXA_CP116E_A_A,
		PCI_ANY_ID, PCI_ANY_ID, 0, 0,
		pbn_moxa8250_8p },
	{	PCI_VENDOR_ID_MOXA, PCI_DEVICE_ID_MOXA_CP116E_A_B,
		PCI_ANY_ID, PCI_ANY_ID, 0, 0,
		pbn_moxa8250_8p },
	{	PCI_VENDOR_ID_MOXA, PCI_DEVICE_ID_MOXA_CP118EL_A,
		PCI_ANY_ID, PCI_ANY_ID, 0, 0,
		pbn_moxa8250_8p },
	{	PCI_VENDOR_ID_MOXA, PCI_DEVICE_ID_MOXA_CP118E_A_I,
		PCI_ANY_ID, PCI_ANY_ID, 0, 0,
		pbn_moxa8250_8p },
	{	PCI_VENDOR_ID_MOXA, PCI_DEVICE_ID_MOXA_CP132EL,
		PCI_ANY_ID, PCI_ANY_ID, 0, 0,
		pbn_moxa8250_2p },
	{	PCI_VENDOR_ID_MOXA, PCI_DEVICE_ID_MOXA_CP134EL_A,
		PCI_ANY_ID, PCI_ANY_ID, 0, 0,
		pbn_moxa8250_4p },
	{	PCI_VENDOR_ID_MOXA, PCI_DEVICE_ID_MOXA_CP138E_A,
		PCI_ANY_ID, PCI_ANY_ID, 0, 0,
		pbn_moxa8250_8p },
	{	PCI_VENDOR_ID_MOXA, PCI_DEVICE_ID_MOXA_CP168EL_A,
		PCI_ANY_ID, PCI_ANY_ID, 0, 0,
		pbn_moxa8250_8p },

	/*
	* ADDI-DATA GmbH communication cards <info@addi-data.com>
	*/
	{	PCI_VENDOR_ID_ADDIDATA,
		PCI_DEVICE_ID_ADDIDATA_APCI7500,
		PCI_ANY_ID,
		PCI_ANY_ID,
		0,
		0,
		pbn_b0_4_115200 },

	{	PCI_VENDOR_ID_ADDIDATA,
		PCI_DEVICE_ID_ADDIDATA_APCI7420,
		PCI_ANY_ID,
		PCI_ANY_ID,
		0,
		0,
		pbn_b0_2_115200 },

	{	PCI_VENDOR_ID_ADDIDATA,
		PCI_DEVICE_ID_ADDIDATA_APCI7300,
		PCI_ANY_ID,
		PCI_ANY_ID,
		0,
		0,
		pbn_b0_1_115200 },

	{	PCI_VENDOR_ID_AMCC,
		PCI_DEVICE_ID_AMCC_ADDIDATA_APCI7800,
		PCI_ANY_ID,
		PCI_ANY_ID,
		0,
		0,
		pbn_b1_8_115200 },

	{	PCI_VENDOR_ID_ADDIDATA,
		PCI_DEVICE_ID_ADDIDATA_APCI7500_2,
		PCI_ANY_ID,
		PCI_ANY_ID,
		0,
		0,
		pbn_b0_4_115200 },

	{	PCI_VENDOR_ID_ADDIDATA,
		PCI_DEVICE_ID_ADDIDATA_APCI7420_2,
		PCI_ANY_ID,
		PCI_ANY_ID,
		0,
		0,
		pbn_b0_2_115200 },

	{	PCI_VENDOR_ID_ADDIDATA,
		PCI_DEVICE_ID_ADDIDATA_APCI7300_2,
		PCI_ANY_ID,
		PCI_ANY_ID,
		0,
		0,
		pbn_b0_1_115200 },

	{	PCI_VENDOR_ID_ADDIDATA,
		PCI_DEVICE_ID_ADDIDATA_APCI7500_3,
		PCI_ANY_ID,
		PCI_ANY_ID,
		0,
		0,
		pbn_b0_4_115200 },

	{	PCI_VENDOR_ID_ADDIDATA,
		PCI_DEVICE_ID_ADDIDATA_APCI7420_3,
		PCI_ANY_ID,
		PCI_ANY_ID,
		0,
		0,
		pbn_b0_2_115200 },

	{	PCI_VENDOR_ID_ADDIDATA,
		PCI_DEVICE_ID_ADDIDATA_APCI7300_3,
		PCI_ANY_ID,
		PCI_ANY_ID,
		0,
		0,
		pbn_b0_1_115200 },

	{	PCI_VENDOR_ID_ADDIDATA,
		PCI_DEVICE_ID_ADDIDATA_APCI7800_3,
		PCI_ANY_ID,
		PCI_ANY_ID,
		0,
		0,
		pbn_b0_8_115200 },

	{	PCI_VENDOR_ID_ADDIDATA,
		PCI_DEVICE_ID_ADDIDATA_APCIe7500,
		PCI_ANY_ID,
		PCI_ANY_ID,
		0,
		0,
		pbn_ADDIDATA_PCIe_4_3906250 },

	{	PCI_VENDOR_ID_ADDIDATA,
		PCI_DEVICE_ID_ADDIDATA_APCIe7420,
		PCI_ANY_ID,
		PCI_ANY_ID,
		0,
		0,
		pbn_ADDIDATA_PCIe_2_3906250 },

	{	PCI_VENDOR_ID_ADDIDATA,
		PCI_DEVICE_ID_ADDIDATA_APCIe7300,
		PCI_ANY_ID,
		PCI_ANY_ID,
		0,
		0,
		pbn_ADDIDATA_PCIe_1_3906250 },

	{	PCI_VENDOR_ID_ADDIDATA,
		PCI_DEVICE_ID_ADDIDATA_APCIe7800,
		PCI_ANY_ID,
		PCI_ANY_ID,
		0,
		0,
		pbn_ADDIDATA_PCIe_8_3906250 },

	{	PCI_VENDOR_ID_NETMOS, PCI_DEVICE_ID_NETMOS_9835,
		PCI_VENDOR_ID_IBM, 0x0299,
		0, 0, pbn_b0_bt_2_115200 },

	/*
	 * other NetMos 9835 devices are most likely handled by the
	 * parport_serial driver, check drivers/parport/parport_serial.c
	 * before adding them here.
	 */

	{	PCI_VENDOR_ID_NETMOS, PCI_DEVICE_ID_NETMOS_9901,
		0xA000, 0x1000,
		0, 0, pbn_b0_1_115200 },

	/* the 9901 is a rebranded 9912 */
	{	PCI_VENDOR_ID_NETMOS, PCI_DEVICE_ID_NETMOS_9912,
		0xA000, 0x1000,
		0, 0, pbn_b0_1_115200 },

	{	PCI_VENDOR_ID_NETMOS, PCI_DEVICE_ID_NETMOS_9922,
		0xA000, 0x1000,
		0, 0, pbn_b0_1_115200 },

	{	PCI_VENDOR_ID_NETMOS, PCI_DEVICE_ID_NETMOS_9904,
		0xA000, 0x1000,
		0, 0, pbn_b0_1_115200 },

	{	PCI_VENDOR_ID_NETMOS, PCI_DEVICE_ID_NETMOS_9900,
		0xA000, 0x1000,
		0, 0, pbn_b0_1_115200 },

	{	PCI_VENDOR_ID_NETMOS, PCI_DEVICE_ID_NETMOS_9900,
		0xA000, 0x3002,
		0, 0, pbn_NETMOS9900_2s_115200 },

	/*
	 * Best Connectivity and Rosewill PCI Multi I/O cards
	 */

	{	PCI_VENDOR_ID_NETMOS, PCI_DEVICE_ID_NETMOS_9865,
		0xA000, 0x1000,
		0, 0, pbn_b0_1_115200 },

	{	PCI_VENDOR_ID_NETMOS, PCI_DEVICE_ID_NETMOS_9865,
		0xA000, 0x3002,
		0, 0, pbn_b0_bt_2_115200 },

	{	PCI_VENDOR_ID_NETMOS, PCI_DEVICE_ID_NETMOS_9865,
		0xA000, 0x3004,
		0, 0, pbn_b0_bt_4_115200 },
	/* Intel CE4100 */
	{	PCI_VENDOR_ID_INTEL, PCI_DEVICE_ID_INTEL_CE4100_UART,
		PCI_ANY_ID,  PCI_ANY_ID, 0, 0,
		pbn_ce4100_1_115200 },

	/*
	 * Cronyx Omega PCI
	 */
	{	PCI_VENDOR_ID_PLX, PCI_DEVICE_ID_PLX_CRONYX_OMEGA,
		PCI_ANY_ID, PCI_ANY_ID, 0, 0,
		pbn_omegapci },

	/*
	 * Broadcom TruManage
	 */
	{	PCI_VENDOR_ID_BROADCOM, PCI_DEVICE_ID_BROADCOM_TRUMANAGE,
		PCI_ANY_ID, PCI_ANY_ID, 0, 0,
		pbn_brcm_trumanage },

	/*
	 * AgeStar as-prs2-009
	 */
	{	PCI_VENDOR_ID_AGESTAR, PCI_DEVICE_ID_AGESTAR_9375,
		PCI_ANY_ID, PCI_ANY_ID,
		0, 0, pbn_b0_bt_2_115200 },

	/*
	 * WCH CH353 series devices: The 2S1P is handled by parport_serial
	 * so not listed here.
	 */
	{	PCI_VENDOR_ID_WCH, PCI_DEVICE_ID_WCH_CH353_4S,
		PCI_ANY_ID, PCI_ANY_ID,
		0, 0, pbn_b0_bt_4_115200 },

	{	PCI_VENDOR_ID_WCH, PCI_DEVICE_ID_WCH_CH353_2S1PF,
		PCI_ANY_ID, PCI_ANY_ID,
		0, 0, pbn_b0_bt_2_115200 },

	{	PCI_VENDOR_ID_WCH, PCI_DEVICE_ID_WCH_CH355_4S,
		PCI_ANY_ID, PCI_ANY_ID,
		0, 0, pbn_b0_bt_4_115200 },

	{	PCIE_VENDOR_ID_WCH, PCIE_DEVICE_ID_WCH_CH382_2S,
		PCI_ANY_ID, PCI_ANY_ID,
		0, 0, pbn_wch382_2 },

	{	PCIE_VENDOR_ID_WCH, PCIE_DEVICE_ID_WCH_CH384_4S,
		PCI_ANY_ID, PCI_ANY_ID,
		0, 0, pbn_wch384_4 },

<<<<<<< HEAD
	{	PCIE_VENDOR_ID_WCH, PCIE_DEVICE_ID_WCH_CH384_8S,
		PCI_ANY_ID, PCI_ANY_ID,
		0, 0, pbn_wch384_8 },
=======
	/*
	 * Realtek RealManage
	 */
	{	PCI_VENDOR_ID_REALTEK, 0x816a,
		PCI_ANY_ID, PCI_ANY_ID,
		0, 0, pbn_b0_1_115200 },

	{	PCI_VENDOR_ID_REALTEK, 0x816b,
		PCI_ANY_ID, PCI_ANY_ID,
		0, 0, pbn_b0_1_115200 },
>>>>>>> ba4f184e

	/* Fintek PCI serial cards */
	{ PCI_DEVICE(0x1c29, 0x1104), .driver_data = pbn_fintek_4 },
	{ PCI_DEVICE(0x1c29, 0x1108), .driver_data = pbn_fintek_8 },
	{ PCI_DEVICE(0x1c29, 0x1112), .driver_data = pbn_fintek_12 },
	{ PCI_DEVICE(0x1c29, 0x1204), .driver_data = pbn_fintek_F81504A },
	{ PCI_DEVICE(0x1c29, 0x1208), .driver_data = pbn_fintek_F81508A },
	{ PCI_DEVICE(0x1c29, 0x1212), .driver_data = pbn_fintek_F81512A },

	/* MKS Tenta SCOM-080x serial cards */
	{ PCI_DEVICE(0x1601, 0x0800), .driver_data = pbn_b0_4_1250000 },
	{ PCI_DEVICE(0x1601, 0xa801), .driver_data = pbn_b0_4_1250000 },

	/* Amazon PCI serial device */
	{ PCI_DEVICE(0x1d0f, 0x8250), .driver_data = pbn_b0_1_115200 },

	/*
	 * These entries match devices with class COMMUNICATION_SERIAL,
	 * COMMUNICATION_MODEM or COMMUNICATION_MULTISERIAL
	 */
	{	PCI_ANY_ID, PCI_ANY_ID,
		PCI_ANY_ID, PCI_ANY_ID,
		PCI_CLASS_COMMUNICATION_SERIAL << 8,
		0xffff00, pbn_default },
	{	PCI_ANY_ID, PCI_ANY_ID,
		PCI_ANY_ID, PCI_ANY_ID,
		PCI_CLASS_COMMUNICATION_MODEM << 8,
		0xffff00, pbn_default },
	{	PCI_ANY_ID, PCI_ANY_ID,
		PCI_ANY_ID, PCI_ANY_ID,
		PCI_CLASS_COMMUNICATION_MULTISERIAL << 8,
		0xffff00, pbn_default },
	{ 0, }
};

static pci_ers_result_t serial8250_io_error_detected(struct pci_dev *dev,
						pci_channel_state_t state)
{
	struct serial_private *priv = pci_get_drvdata(dev);

	if (state == pci_channel_io_perm_failure)
		return PCI_ERS_RESULT_DISCONNECT;

	if (priv)
		pciserial_detach_ports(priv);

	pci_disable_device(dev);

	return PCI_ERS_RESULT_NEED_RESET;
}

static pci_ers_result_t serial8250_io_slot_reset(struct pci_dev *dev)
{
	int rc;

	rc = pci_enable_device(dev);

	if (rc)
		return PCI_ERS_RESULT_DISCONNECT;

	pci_restore_state(dev);
	pci_save_state(dev);

	return PCI_ERS_RESULT_RECOVERED;
}

static void serial8250_io_resume(struct pci_dev *dev)
{
	struct serial_private *priv = pci_get_drvdata(dev);
	struct serial_private *new;

	if (!priv)
		return;

	new = pciserial_init_ports(dev, priv->board);
	if (!IS_ERR(new)) {
		pci_set_drvdata(dev, new);
		kfree(priv);
	}
}

static const struct pci_error_handlers serial8250_err_handler = {
	.error_detected = serial8250_io_error_detected,
	.slot_reset = serial8250_io_slot_reset,
	.resume = serial8250_io_resume,
};

static struct pci_driver serial_pci_driver = {
	.name		= "serial",
	.probe		= pciserial_init_one,
	.remove		= pciserial_remove_one,
	.driver         = {
		.pm     = &pciserial_pm_ops,
	},
	.id_table	= serial_pci_tbl,
	.err_handler	= &serial8250_err_handler,
};

module_pci_driver(serial_pci_driver);

MODULE_LICENSE("GPL");
MODULE_DESCRIPTION("Generic 8250/16x50 PCI serial probe module");
MODULE_DEVICE_TABLE(pci, serial_pci_tbl);<|MERGE_RESOLUTION|>--- conflicted
+++ resolved
@@ -5609,11 +5609,9 @@
 		PCI_ANY_ID, PCI_ANY_ID,
 		0, 0, pbn_wch384_4 },
 
-<<<<<<< HEAD
 	{	PCIE_VENDOR_ID_WCH, PCIE_DEVICE_ID_WCH_CH384_8S,
 		PCI_ANY_ID, PCI_ANY_ID,
 		0, 0, pbn_wch384_8 },
-=======
 	/*
 	 * Realtek RealManage
 	 */
@@ -5624,7 +5622,6 @@
 	{	PCI_VENDOR_ID_REALTEK, 0x816b,
 		PCI_ANY_ID, PCI_ANY_ID,
 		0, 0, pbn_b0_1_115200 },
->>>>>>> ba4f184e
 
 	/* Fintek PCI serial cards */
 	{ PCI_DEVICE(0x1c29, 0x1104), .driver_data = pbn_fintek_4 },
