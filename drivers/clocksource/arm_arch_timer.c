--- conflicted
+++ resolved
@@ -1283,11 +1283,7 @@
 		irq = frame->phys_irq;
 
 	if (!irq) {
-<<<<<<< HEAD
-		pr_err("arch_timer: Frame missing %s irq\n",
-=======
 		pr_err("Frame missing %s irq.\n",
->>>>>>> ca9ae5ec
 		       arch_timer_mem_use_virtual ? "virt" : "phys");
 		return -EINVAL;
 	}
