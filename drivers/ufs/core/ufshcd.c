--- conflicted
+++ resolved
@@ -7541,17 +7541,7 @@
 
 	WARN_ONCE(tag < 0, "Invalid tag %d\n", tag);
 
-<<<<<<< HEAD
 	ufshcd_hold(hba);
-	reg = ufshcd_readl(hba, REG_UTP_TRANSFER_REQ_DOOR_BELL);
-	/* If command is already aborted/completed, return FAILED. */
-	if (!(test_bit(tag, &hba->outstanding_reqs))) {
-		dev_err(hba->dev,
-			"%s: cmd at tag %d already completed, outstanding=0x%lx, doorbell=0x%x\n",
-			__func__, tag, hba->outstanding_reqs, reg);
-		goto release;
-=======
-	ufshcd_hold(hba, false);
 
 	if (!is_mcq_enabled(hba)) {
 		reg = ufshcd_readl(hba, REG_UTP_TRANSFER_REQ_DOOR_BELL);
@@ -7562,7 +7552,6 @@
 				__func__, tag, hba->outstanding_reqs, reg);
 			goto release;
 		}
->>>>>>> ab248643
 	}
 
 	/* Print Transfer Request of aborted task */
