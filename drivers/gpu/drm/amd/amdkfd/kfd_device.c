/*
 * Copyright 2014 Advanced Micro Devices, Inc.
 *
 * Permission is hereby granted, free of charge, to any person obtaining a
 * copy of this software and associated documentation files (the "Software"),
 * to deal in the Software without restriction, including without limitation
 * the rights to use, copy, modify, merge, publish, distribute, sublicense,
 * and/or sell copies of the Software, and to permit persons to whom the
 * Software is furnished to do so, subject to the following conditions:
 *
 * The above copyright notice and this permission notice shall be included in
 * all copies or substantial portions of the Software.
 *
 * THE SOFTWARE IS PROVIDED "AS IS", WITHOUT WARRANTY OF ANY KIND, EXPRESS OR
 * IMPLIED, INCLUDING BUT NOT LIMITED TO THE WARRANTIES OF MERCHANTABILITY,
 * FITNESS FOR A PARTICULAR PURPOSE AND NONINFRINGEMENT.  IN NO EVENT SHALL
 * THE COPYRIGHT HOLDER(S) OR AUTHOR(S) BE LIABLE FOR ANY CLAIM, DAMAGES OR
 * OTHER LIABILITY, WHETHER IN AN ACTION OF CONTRACT, TORT OR OTHERWISE,
 * ARISING FROM, OUT OF OR IN CONNECTION WITH THE SOFTWARE OR THE USE OR
 * OTHER DEALINGS IN THE SOFTWARE.
 */

#include <linux/bsearch.h>
#include <linux/pci.h>
#include <linux/slab.h>
#include "kfd_priv.h"
#include "kfd_device_queue_manager.h"
#include "kfd_pm4_headers_vi.h"
#include "kfd_pm4_headers_aldebaran.h"
#include "cwsr_trap_handler.h"
#include "kfd_iommu.h"
#include "amdgpu_amdkfd.h"
#include "kfd_smi_events.h"
#include "kfd_migrate.h"
#include "amdgpu.h"

#define MQD_SIZE_ALIGNED 768

/*
 * kfd_locked is used to lock the kfd driver during suspend or reset
 * once locked, kfd driver will stop any further GPU execution.
 * create process (open) will return -EAGAIN.
 */
static atomic_t kfd_locked = ATOMIC_INIT(0);

#ifdef CONFIG_DRM_AMDGPU_CIK
extern const struct kfd2kgd_calls gfx_v7_kfd2kgd;
#endif
extern const struct kfd2kgd_calls gfx_v8_kfd2kgd;
extern const struct kfd2kgd_calls gfx_v9_kfd2kgd;
extern const struct kfd2kgd_calls arcturus_kfd2kgd;
extern const struct kfd2kgd_calls aldebaran_kfd2kgd;
extern const struct kfd2kgd_calls gfx_v10_kfd2kgd;
extern const struct kfd2kgd_calls gfx_v10_3_kfd2kgd;

<<<<<<< HEAD
#ifdef KFD_SUPPORT_IOMMU_V2
static const struct kfd_device_info kaveri_device_info = {
	.asic_family = CHIP_KAVERI,
	.asic_name = "kaveri",
	.gfx_target_version = 70000,
	.max_pasid_bits = 16,
	/* max num of queues for KV.TODO should be a dynamic value */
	.max_no_of_hqd	= 24,
	.doorbell_size  = 4,
	.ih_ring_entry_size = 4 * sizeof(uint32_t),
	.event_interrupt_class = &event_interrupt_class_cik,
	.num_of_watch_points = 4,
	.mqd_size_aligned = MQD_SIZE_ALIGNED,
	.supports_cwsr = false,
	.needs_iommu_device = true,
	.needs_pci_atomics = false,
	.num_sdma_engines = 2,
	.num_xgmi_sdma_engines = 0,
	.num_sdma_queues_per_engine = 2,
};

static const struct kfd_device_info carrizo_device_info = {
	.asic_family = CHIP_CARRIZO,
	.asic_name = "carrizo",
	.gfx_target_version = 80001,
	.max_pasid_bits = 16,
	/* max num of queues for CZ.TODO should be a dynamic value */
	.max_no_of_hqd	= 24,
	.doorbell_size  = 4,
	.ih_ring_entry_size = 4 * sizeof(uint32_t),
	.event_interrupt_class = &event_interrupt_class_cik,
	.num_of_watch_points = 4,
	.mqd_size_aligned = MQD_SIZE_ALIGNED,
	.supports_cwsr = true,
	.needs_iommu_device = true,
	.needs_pci_atomics = false,
	.num_sdma_engines = 2,
	.num_xgmi_sdma_engines = 0,
	.num_sdma_queues_per_engine = 2,
};

static const struct kfd_device_info raven_device_info = {
	.asic_family = CHIP_RAVEN,
	.asic_name = "raven",
	.gfx_target_version = 90002,
	.max_pasid_bits = 16,
	.max_no_of_hqd  = 24,
	.doorbell_size  = 8,
	.ih_ring_entry_size = 8 * sizeof(uint32_t),
	.event_interrupt_class = &event_interrupt_class_v9,
	.num_of_watch_points = 4,
	.mqd_size_aligned = MQD_SIZE_ALIGNED,
	.supports_cwsr = true,
	.needs_iommu_device = true,
	.needs_pci_atomics = true,
	.num_sdma_engines = 1,
	.num_xgmi_sdma_engines = 0,
	.num_sdma_queues_per_engine = 2,
};
#endif

#ifdef CONFIG_DRM_AMDGPU_CIK
static const struct kfd_device_info hawaii_device_info = {
	.asic_family = CHIP_HAWAII,
	.asic_name = "hawaii",
	.gfx_target_version = 70001,
	.max_pasid_bits = 16,
	/* max num of queues for KV.TODO should be a dynamic value */
	.max_no_of_hqd	= 24,
	.doorbell_size  = 4,
	.ih_ring_entry_size = 4 * sizeof(uint32_t),
	.event_interrupt_class = &event_interrupt_class_cik,
	.num_of_watch_points = 4,
	.mqd_size_aligned = MQD_SIZE_ALIGNED,
	.supports_cwsr = false,
	.needs_iommu_device = false,
	.needs_pci_atomics = false,
	.num_sdma_engines = 2,
	.num_xgmi_sdma_engines = 0,
	.num_sdma_queues_per_engine = 2,
};
#endif

static const struct kfd_device_info tonga_device_info = {
	.asic_family = CHIP_TONGA,
	.asic_name = "tonga",
	.gfx_target_version = 80002,
	.max_pasid_bits = 16,
	.max_no_of_hqd  = 24,
	.doorbell_size  = 4,
	.ih_ring_entry_size = 4 * sizeof(uint32_t),
	.event_interrupt_class = &event_interrupt_class_cik,
	.num_of_watch_points = 4,
	.mqd_size_aligned = MQD_SIZE_ALIGNED,
	.supports_cwsr = false,
	.needs_iommu_device = false,
	.needs_pci_atomics = true,
	.num_sdma_engines = 2,
	.num_xgmi_sdma_engines = 0,
	.num_sdma_queues_per_engine = 2,
};

static const struct kfd_device_info fiji_device_info = {
	.asic_family = CHIP_FIJI,
	.asic_name = "fiji",
	.gfx_target_version = 80003,
	.max_pasid_bits = 16,
	.max_no_of_hqd  = 24,
	.doorbell_size  = 4,
	.ih_ring_entry_size = 4 * sizeof(uint32_t),
	.event_interrupt_class = &event_interrupt_class_cik,
	.num_of_watch_points = 4,
	.mqd_size_aligned = MQD_SIZE_ALIGNED,
	.supports_cwsr = true,
	.needs_iommu_device = false,
	.needs_pci_atomics = true,
	.num_sdma_engines = 2,
	.num_xgmi_sdma_engines = 0,
	.num_sdma_queues_per_engine = 2,
};

static const struct kfd_device_info fiji_vf_device_info = {
	.asic_family = CHIP_FIJI,
	.asic_name = "fiji",
	.gfx_target_version = 80003,
	.max_pasid_bits = 16,
	.max_no_of_hqd  = 24,
	.doorbell_size  = 4,
	.ih_ring_entry_size = 4 * sizeof(uint32_t),
	.event_interrupt_class = &event_interrupt_class_cik,
	.num_of_watch_points = 4,
	.mqd_size_aligned = MQD_SIZE_ALIGNED,
	.supports_cwsr = true,
	.needs_iommu_device = false,
	.needs_pci_atomics = false,
	.num_sdma_engines = 2,
	.num_xgmi_sdma_engines = 0,
	.num_sdma_queues_per_engine = 2,
};


static const struct kfd_device_info polaris10_device_info = {
	.asic_family = CHIP_POLARIS10,
	.asic_name = "polaris10",
	.gfx_target_version = 80003,
	.max_pasid_bits = 16,
	.max_no_of_hqd  = 24,
	.doorbell_size  = 4,
	.ih_ring_entry_size = 4 * sizeof(uint32_t),
	.event_interrupt_class = &event_interrupt_class_cik,
	.num_of_watch_points = 4,
	.mqd_size_aligned = MQD_SIZE_ALIGNED,
	.supports_cwsr = true,
	.needs_iommu_device = false,
	.needs_pci_atomics = true,
	.num_sdma_engines = 2,
	.num_xgmi_sdma_engines = 0,
	.num_sdma_queues_per_engine = 2,
};

static const struct kfd_device_info polaris10_vf_device_info = {
	.asic_family = CHIP_POLARIS10,
	.asic_name = "polaris10",
	.gfx_target_version = 80003,
	.max_pasid_bits = 16,
	.max_no_of_hqd  = 24,
	.doorbell_size  = 4,
	.ih_ring_entry_size = 4 * sizeof(uint32_t),
	.event_interrupt_class = &event_interrupt_class_cik,
	.num_of_watch_points = 4,
	.mqd_size_aligned = MQD_SIZE_ALIGNED,
	.supports_cwsr = true,
	.needs_iommu_device = false,
	.needs_pci_atomics = false,
	.num_sdma_engines = 2,
	.num_xgmi_sdma_engines = 0,
	.num_sdma_queues_per_engine = 2,
};

static const struct kfd_device_info polaris11_device_info = {
	.asic_family = CHIP_POLARIS11,
	.asic_name = "polaris11",
	.gfx_target_version = 80003,
	.max_pasid_bits = 16,
	.max_no_of_hqd  = 24,
	.doorbell_size  = 4,
	.ih_ring_entry_size = 4 * sizeof(uint32_t),
	.event_interrupt_class = &event_interrupt_class_cik,
	.num_of_watch_points = 4,
	.mqd_size_aligned = MQD_SIZE_ALIGNED,
	.supports_cwsr = true,
	.needs_iommu_device = false,
	.needs_pci_atomics = true,
	.num_sdma_engines = 2,
	.num_xgmi_sdma_engines = 0,
	.num_sdma_queues_per_engine = 2,
};

static const struct kfd_device_info polaris12_device_info = {
	.asic_family = CHIP_POLARIS12,
	.asic_name = "polaris12",
	.gfx_target_version = 80003,
	.max_pasid_bits = 16,
	.max_no_of_hqd  = 24,
	.doorbell_size  = 4,
	.ih_ring_entry_size = 4 * sizeof(uint32_t),
	.event_interrupt_class = &event_interrupt_class_cik,
	.num_of_watch_points = 4,
	.mqd_size_aligned = MQD_SIZE_ALIGNED,
	.supports_cwsr = true,
	.needs_iommu_device = false,
	.needs_pci_atomics = true,
	.num_sdma_engines = 2,
	.num_xgmi_sdma_engines = 0,
	.num_sdma_queues_per_engine = 2,
};

static const struct kfd_device_info vegam_device_info = {
	.asic_family = CHIP_VEGAM,
	.asic_name = "vegam",
	.gfx_target_version = 80003,
	.max_pasid_bits = 16,
	.max_no_of_hqd  = 24,
	.doorbell_size  = 4,
	.ih_ring_entry_size = 4 * sizeof(uint32_t),
	.event_interrupt_class = &event_interrupt_class_cik,
	.num_of_watch_points = 4,
	.mqd_size_aligned = MQD_SIZE_ALIGNED,
	.supports_cwsr = true,
	.needs_iommu_device = false,
	.needs_pci_atomics = true,
	.num_sdma_engines = 2,
	.num_xgmi_sdma_engines = 0,
	.num_sdma_queues_per_engine = 2,
};

static const struct kfd_device_info vega10_device_info = {
	.asic_family = CHIP_VEGA10,
	.asic_name = "vega10",
	.gfx_target_version = 90000,
	.max_pasid_bits = 16,
	.max_no_of_hqd  = 24,
	.doorbell_size  = 8,
	.ih_ring_entry_size = 8 * sizeof(uint32_t),
	.event_interrupt_class = &event_interrupt_class_v9,
	.num_of_watch_points = 4,
	.mqd_size_aligned = MQD_SIZE_ALIGNED,
	.supports_cwsr = true,
	.needs_iommu_device = false,
	.needs_pci_atomics = false,
	.num_sdma_engines = 2,
	.num_xgmi_sdma_engines = 0,
	.num_sdma_queues_per_engine = 2,
};

static const struct kfd_device_info vega10_vf_device_info = {
	.asic_family = CHIP_VEGA10,
	.asic_name = "vega10",
	.gfx_target_version = 90000,
	.max_pasid_bits = 16,
	.max_no_of_hqd  = 24,
	.doorbell_size  = 8,
	.ih_ring_entry_size = 8 * sizeof(uint32_t),
	.event_interrupt_class = &event_interrupt_class_v9,
	.num_of_watch_points = 4,
	.mqd_size_aligned = MQD_SIZE_ALIGNED,
	.supports_cwsr = true,
	.needs_iommu_device = false,
	.needs_pci_atomics = false,
	.num_sdma_engines = 2,
	.num_xgmi_sdma_engines = 0,
	.num_sdma_queues_per_engine = 2,
};

static const struct kfd_device_info vega12_device_info = {
	.asic_family = CHIP_VEGA12,
	.asic_name = "vega12",
	.gfx_target_version = 90004,
	.max_pasid_bits = 16,
	.max_no_of_hqd  = 24,
	.doorbell_size  = 8,
	.ih_ring_entry_size = 8 * sizeof(uint32_t),
	.event_interrupt_class = &event_interrupt_class_v9,
	.num_of_watch_points = 4,
	.mqd_size_aligned = MQD_SIZE_ALIGNED,
	.supports_cwsr = true,
	.needs_iommu_device = false,
	.needs_pci_atomics = false,
	.num_sdma_engines = 2,
	.num_xgmi_sdma_engines = 0,
	.num_sdma_queues_per_engine = 2,
};

static const struct kfd_device_info vega20_device_info = {
	.asic_family = CHIP_VEGA20,
	.asic_name = "vega20",
	.gfx_target_version = 90006,
	.max_pasid_bits = 16,
	.max_no_of_hqd	= 24,
	.doorbell_size	= 8,
	.ih_ring_entry_size = 8 * sizeof(uint32_t),
	.event_interrupt_class = &event_interrupt_class_v9,
	.num_of_watch_points = 4,
	.mqd_size_aligned = MQD_SIZE_ALIGNED,
	.supports_cwsr = true,
	.needs_iommu_device = false,
	.needs_pci_atomics = false,
	.num_sdma_engines = 2,
	.num_xgmi_sdma_engines = 0,
	.num_sdma_queues_per_engine = 8,
};

static const struct kfd_device_info arcturus_device_info = {
	.asic_family = CHIP_ARCTURUS,
	.asic_name = "arcturus",
	.gfx_target_version = 90008,
	.max_pasid_bits = 16,
	.max_no_of_hqd	= 24,
	.doorbell_size	= 8,
	.ih_ring_entry_size = 8 * sizeof(uint32_t),
	.event_interrupt_class = &event_interrupt_class_v9,
	.num_of_watch_points = 4,
	.mqd_size_aligned = MQD_SIZE_ALIGNED,
	.supports_cwsr = true,
	.needs_iommu_device = false,
	.needs_pci_atomics = false,
	.num_sdma_engines = 2,
	.num_xgmi_sdma_engines = 6,
	.num_sdma_queues_per_engine = 8,
};

static const struct kfd_device_info aldebaran_device_info = {
	.asic_family = CHIP_ALDEBARAN,
	.asic_name = "aldebaran",
	.gfx_target_version = 90010,
	.max_pasid_bits = 16,
	.max_no_of_hqd	= 24,
	.doorbell_size	= 8,
	.ih_ring_entry_size = 8 * sizeof(uint32_t),
	.event_interrupt_class = &event_interrupt_class_v9,
	.num_of_watch_points = 4,
	.mqd_size_aligned = MQD_SIZE_ALIGNED,
	.supports_cwsr = true,
	.needs_iommu_device = false,
	.needs_pci_atomics = false,
	.num_sdma_engines = 2,
	.num_xgmi_sdma_engines = 3,
	.num_sdma_queues_per_engine = 8,
};

static const struct kfd_device_info renoir_device_info = {
	.asic_family = CHIP_RENOIR,
	.asic_name = "renoir",
	.gfx_target_version = 90012,
	.max_pasid_bits = 16,
	.max_no_of_hqd  = 24,
	.doorbell_size  = 8,
	.ih_ring_entry_size = 8 * sizeof(uint32_t),
	.event_interrupt_class = &event_interrupt_class_v9,
	.num_of_watch_points = 4,
	.mqd_size_aligned = MQD_SIZE_ALIGNED,
	.supports_cwsr = true,
	.needs_iommu_device = false,
	.needs_pci_atomics = false,
	.num_sdma_engines = 1,
	.num_xgmi_sdma_engines = 0,
	.num_sdma_queues_per_engine = 2,
};

static const struct kfd_device_info navi10_device_info = {
	.asic_family = CHIP_NAVI10,
	.asic_name = "navi10",
	.gfx_target_version = 100100,
	.max_pasid_bits = 16,
	.max_no_of_hqd  = 24,
	.doorbell_size  = 8,
	.ih_ring_entry_size = 8 * sizeof(uint32_t),
	.event_interrupt_class = &event_interrupt_class_v9,
	.num_of_watch_points = 4,
	.mqd_size_aligned = MQD_SIZE_ALIGNED,
	.needs_iommu_device = false,
	.supports_cwsr = true,
	.needs_pci_atomics = true,
	.no_atomic_fw_version = 145,
	.num_sdma_engines = 2,
	.num_xgmi_sdma_engines = 0,
	.num_sdma_queues_per_engine = 8,
};

static const struct kfd_device_info navi12_device_info = {
	.asic_family = CHIP_NAVI12,
	.asic_name = "navi12",
	.gfx_target_version = 100101,
	.max_pasid_bits = 16,
	.max_no_of_hqd  = 24,
	.doorbell_size  = 8,
	.ih_ring_entry_size = 8 * sizeof(uint32_t),
	.event_interrupt_class = &event_interrupt_class_v9,
	.num_of_watch_points = 4,
	.mqd_size_aligned = MQD_SIZE_ALIGNED,
	.needs_iommu_device = false,
	.supports_cwsr = true,
	.needs_pci_atomics = true,
	.no_atomic_fw_version = 145,
	.num_sdma_engines = 2,
	.num_xgmi_sdma_engines = 0,
	.num_sdma_queues_per_engine = 8,
};

static const struct kfd_device_info navi14_device_info = {
	.asic_family = CHIP_NAVI14,
	.asic_name = "navi14",
	.gfx_target_version = 100102,
	.max_pasid_bits = 16,
	.max_no_of_hqd  = 24,
	.doorbell_size  = 8,
	.ih_ring_entry_size = 8 * sizeof(uint32_t),
	.event_interrupt_class = &event_interrupt_class_v9,
	.num_of_watch_points = 4,
	.mqd_size_aligned = MQD_SIZE_ALIGNED,
	.needs_iommu_device = false,
	.supports_cwsr = true,
	.needs_pci_atomics = true,
	.no_atomic_fw_version = 145,
	.num_sdma_engines = 2,
	.num_xgmi_sdma_engines = 0,
	.num_sdma_queues_per_engine = 8,
};

static const struct kfd_device_info sienna_cichlid_device_info = {
	.asic_family = CHIP_SIENNA_CICHLID,
	.asic_name = "sienna_cichlid",
	.gfx_target_version = 100300,
	.max_pasid_bits = 16,
	.max_no_of_hqd  = 24,
	.doorbell_size  = 8,
	.ih_ring_entry_size = 8 * sizeof(uint32_t),
	.event_interrupt_class = &event_interrupt_class_v9,
	.num_of_watch_points = 4,
	.mqd_size_aligned = MQD_SIZE_ALIGNED,
	.needs_iommu_device = false,
	.supports_cwsr = true,
	.needs_pci_atomics = true,
	.no_atomic_fw_version = 92,
	.num_sdma_engines = 4,
	.num_xgmi_sdma_engines = 0,
	.num_sdma_queues_per_engine = 8,
};

static const struct kfd_device_info navy_flounder_device_info = {
	.asic_family = CHIP_NAVY_FLOUNDER,
	.asic_name = "navy_flounder",
	.gfx_target_version = 100301,
	.max_pasid_bits = 16,
	.max_no_of_hqd  = 24,
	.doorbell_size  = 8,
	.ih_ring_entry_size = 8 * sizeof(uint32_t),
	.event_interrupt_class = &event_interrupt_class_v9,
	.num_of_watch_points = 4,
	.mqd_size_aligned = MQD_SIZE_ALIGNED,
	.needs_iommu_device = false,
	.supports_cwsr = true,
	.needs_pci_atomics = true,
	.no_atomic_fw_version = 92,
	.num_sdma_engines = 2,
	.num_xgmi_sdma_engines = 0,
	.num_sdma_queues_per_engine = 8,
};

static const struct kfd_device_info vangogh_device_info = {
	.asic_family = CHIP_VANGOGH,
	.asic_name = "vangogh",
	.gfx_target_version = 100303,
	.max_pasid_bits = 16,
	.max_no_of_hqd  = 24,
	.doorbell_size  = 8,
	.ih_ring_entry_size = 8 * sizeof(uint32_t),
	.event_interrupt_class = &event_interrupt_class_v9,
	.num_of_watch_points = 4,
	.mqd_size_aligned = MQD_SIZE_ALIGNED,
	.needs_iommu_device = false,
	.supports_cwsr = true,
	.needs_pci_atomics = true,
	.no_atomic_fw_version = 92,
	.num_sdma_engines = 1,
	.num_xgmi_sdma_engines = 0,
	.num_sdma_queues_per_engine = 2,
};

static const struct kfd_device_info dimgrey_cavefish_device_info = {
	.asic_family = CHIP_DIMGREY_CAVEFISH,
	.asic_name = "dimgrey_cavefish",
	.gfx_target_version = 100302,
	.max_pasid_bits = 16,
	.max_no_of_hqd  = 24,
	.doorbell_size  = 8,
	.ih_ring_entry_size = 8 * sizeof(uint32_t),
	.event_interrupt_class = &event_interrupt_class_v9,
	.num_of_watch_points = 4,
	.mqd_size_aligned = MQD_SIZE_ALIGNED,
	.needs_iommu_device = false,
	.supports_cwsr = true,
	.needs_pci_atomics = true,
	.no_atomic_fw_version = 92,
	.num_sdma_engines = 2,
	.num_xgmi_sdma_engines = 0,
	.num_sdma_queues_per_engine = 8,
};

static const struct kfd_device_info beige_goby_device_info = {
	.asic_family = CHIP_BEIGE_GOBY,
	.asic_name = "beige_goby",
	.gfx_target_version = 100304,
	.max_pasid_bits = 16,
	.max_no_of_hqd  = 24,
	.doorbell_size  = 8,
	.ih_ring_entry_size = 8 * sizeof(uint32_t),
	.event_interrupt_class = &event_interrupt_class_v9,
	.num_of_watch_points = 4,
	.mqd_size_aligned = MQD_SIZE_ALIGNED,
	.needs_iommu_device = false,
	.supports_cwsr = true,
	.needs_pci_atomics = true,
	.no_atomic_fw_version = 92,
	.num_sdma_engines = 1,
	.num_xgmi_sdma_engines = 0,
	.num_sdma_queues_per_engine = 8,
};

static const struct kfd_device_info yellow_carp_device_info = {
	.asic_family = CHIP_YELLOW_CARP,
	.asic_name = "yellow_carp",
	.gfx_target_version = 100305,
	.max_pasid_bits = 16,
	.max_no_of_hqd  = 24,
	.doorbell_size  = 8,
	.ih_ring_entry_size = 8 * sizeof(uint32_t),
	.event_interrupt_class = &event_interrupt_class_v9,
	.num_of_watch_points = 4,
	.mqd_size_aligned = MQD_SIZE_ALIGNED,
	.needs_iommu_device = false,
	.supports_cwsr = true,
	.needs_pci_atomics = true,
	.no_atomic_fw_version = 92,
	.num_sdma_engines = 1,
	.num_xgmi_sdma_engines = 0,
	.num_sdma_queues_per_engine = 2,
};

static const struct kfd_device_info cyan_skillfish_device_info = {
	.asic_family = CHIP_CYAN_SKILLFISH,
	.asic_name = "cyan_skillfish",
	.gfx_target_version = 100103,
	.max_pasid_bits = 16,
	.max_no_of_hqd  = 24,
	.doorbell_size  = 8,
	.ih_ring_entry_size = 8 * sizeof(uint32_t),
	.event_interrupt_class = &event_interrupt_class_v9,
	.num_of_watch_points = 4,
	.mqd_size_aligned = MQD_SIZE_ALIGNED,
	.needs_iommu_device = false,
	.supports_cwsr = true,
	.needs_pci_atomics = true,
	.num_sdma_engines = 2,
	.num_xgmi_sdma_engines = 0,
	.num_sdma_queues_per_engine = 8,
};

=======
>>>>>>> 754e0b0e
static int kfd_gtt_sa_init(struct kfd_dev *kfd, unsigned int buf_size,
				unsigned int chunk_size);
static void kfd_gtt_sa_fini(struct kfd_dev *kfd);

static int kfd_resume(struct kfd_dev *kfd);

<<<<<<< HEAD
struct kfd_dev *kgd2kfd_probe(struct kgd_dev *kgd, bool vf)
{
	struct kfd_dev *kfd;
	const struct kfd_device_info *device_info;
	const struct kfd2kgd_calls *f2g;
	struct amdgpu_device *adev = (struct amdgpu_device *)kgd;
	struct pci_dev *pdev = adev->pdev;

	switch (adev->asic_type) {
#ifdef KFD_SUPPORT_IOMMU_V2
#ifdef CONFIG_DRM_AMDGPU_CIK
	case CHIP_KAVERI:
		if (vf)
			device_info = NULL;
		else
			device_info = &kaveri_device_info;
		f2g = &gfx_v7_kfd2kgd;
		break;
#endif
	case CHIP_CARRIZO:
		if (vf)
			device_info = NULL;
		else
			device_info = &carrizo_device_info;
		f2g = &gfx_v8_kfd2kgd;
		break;
#endif
#ifdef CONFIG_DRM_AMDGPU_CIK
	case CHIP_HAWAII:
		if (vf)
			device_info = NULL;
		else
			device_info = &hawaii_device_info;
		f2g = &gfx_v7_kfd2kgd;
		break;
#endif
	case CHIP_TONGA:
		if (vf)
			device_info = NULL;
		else
			device_info = &tonga_device_info;
		f2g = &gfx_v8_kfd2kgd;
		break;
	case CHIP_FIJI:
		if (vf)
			device_info = &fiji_vf_device_info;
		else
			device_info = &fiji_device_info;
		f2g = &gfx_v8_kfd2kgd;
		break;
	case CHIP_POLARIS10:
		if (vf)
			device_info = &polaris10_vf_device_info;
		else
			device_info = &polaris10_device_info;
		f2g = &gfx_v8_kfd2kgd;
		break;
	case CHIP_POLARIS11:
		if (vf)
			device_info = NULL;
		else
			device_info = &polaris11_device_info;
		f2g = &gfx_v8_kfd2kgd;
		break;
	case CHIP_POLARIS12:
		if (vf)
			device_info = NULL;
		else
			device_info = &polaris12_device_info;
		f2g = &gfx_v8_kfd2kgd;
		break;
	case CHIP_VEGAM:
		if (vf)
			device_info = NULL;
		else
			device_info = &vegam_device_info;
		f2g = &gfx_v8_kfd2kgd;
		break;
	default:
		switch (adev->ip_versions[GC_HWIP][0]) {
		case IP_VERSION(9, 0, 1):
			if (vf)
				device_info = &vega10_vf_device_info;
			else
				device_info = &vega10_device_info;
			f2g = &gfx_v9_kfd2kgd;
			break;
#ifdef KFD_SUPPORT_IOMMU_V2
		case IP_VERSION(9, 1, 0):
		case IP_VERSION(9, 2, 2):
			if (vf)
				device_info = NULL;
			else
				device_info = &raven_device_info;
			f2g = &gfx_v9_kfd2kgd;
			break;
#endif
		case IP_VERSION(9, 2, 1):
			if (vf)
				device_info = NULL;
			else
				device_info = &vega12_device_info;
			f2g = &gfx_v9_kfd2kgd;
			break;
		case IP_VERSION(9, 3, 0):
			if (vf)
				device_info = NULL;
			else
				device_info = &renoir_device_info;
			f2g = &gfx_v9_kfd2kgd;
			break;
		case IP_VERSION(9, 4, 0):
			if (vf)
				device_info = NULL;
			else
				device_info = &vega20_device_info;
			f2g = &gfx_v9_kfd2kgd;
			break;
		case IP_VERSION(9, 4, 1):
			device_info = &arcturus_device_info;
			f2g = &arcturus_kfd2kgd;
			break;
		case IP_VERSION(9, 4, 2):
			device_info = &aldebaran_device_info;
			f2g = &aldebaran_kfd2kgd;
			break;
		case IP_VERSION(10, 1, 10):
			if (vf)
				device_info = NULL;
			else
				device_info = &navi10_device_info;
			f2g = &gfx_v10_kfd2kgd;
			break;
		case IP_VERSION(10, 1, 2):
			device_info = &navi12_device_info;
			f2g = &gfx_v10_kfd2kgd;
			break;
		case IP_VERSION(10, 1, 1):
			if (vf)
				device_info = NULL;
			else
				device_info = &navi14_device_info;
			f2g = &gfx_v10_kfd2kgd;
			break;
		case IP_VERSION(10, 1, 3):
			if (vf)
				device_info = NULL;
			else
				device_info = &cyan_skillfish_device_info;
			f2g = &gfx_v10_kfd2kgd;
			break;
		case IP_VERSION(10, 3, 0):
			device_info = &sienna_cichlid_device_info;
			f2g = &gfx_v10_3_kfd2kgd;
			break;
		case IP_VERSION(10, 3, 2):
			device_info = &navy_flounder_device_info;
			f2g = &gfx_v10_3_kfd2kgd;
			break;
		case IP_VERSION(10, 3, 1):
			if (vf)
				device_info = NULL;
			else
				device_info = &vangogh_device_info;
			f2g = &gfx_v10_3_kfd2kgd;
			break;
		case IP_VERSION(10, 3, 4):
			device_info = &dimgrey_cavefish_device_info;
			f2g = &gfx_v10_3_kfd2kgd;
			break;
		case IP_VERSION(10, 3, 5):
			device_info = &beige_goby_device_info;
			f2g = &gfx_v10_3_kfd2kgd;
			break;
		case IP_VERSION(10, 3, 3):
			if (vf)
				device_info = NULL;
			else
				device_info = &yellow_carp_device_info;
			f2g = &gfx_v10_3_kfd2kgd;
			break;
		default:
			return NULL;
		}
		break;
=======
static void kfd_device_info_set_sdma_queue_num(struct kfd_dev *kfd)
{
	uint32_t sdma_version = kfd->adev->ip_versions[SDMA0_HWIP][0];

	switch (sdma_version) {
		case IP_VERSION(4, 0, 0):/* VEGA10 */
		case IP_VERSION(4, 0, 1):/* VEGA12 */
		case IP_VERSION(4, 1, 0):/* RAVEN */
		case IP_VERSION(4, 1, 1):/* RAVEN */
		case IP_VERSION(4, 1, 2):/* RENOIR */
		case IP_VERSION(5, 2, 1):/* VANGOGH */
		case IP_VERSION(5, 2, 3):/* YELLOW_CARP */
			kfd->device_info.num_sdma_queues_per_engine = 2;
			break;
		case IP_VERSION(4, 2, 0):/* VEGA20 */
		case IP_VERSION(4, 2, 2):/* ARCTURUS */
		case IP_VERSION(4, 4, 0):/* ALDEBARAN */
		case IP_VERSION(5, 0, 0):/* NAVI10 */
		case IP_VERSION(5, 0, 1):/* CYAN_SKILLFISH */
		case IP_VERSION(5, 0, 2):/* NAVI14 */
		case IP_VERSION(5, 0, 5):/* NAVI12 */
		case IP_VERSION(5, 2, 0):/* SIENNA_CICHLID */
		case IP_VERSION(5, 2, 2):/* NAVY_FLOUNDER */
		case IP_VERSION(5, 2, 4):/* DIMGREY_CAVEFISH */
		case IP_VERSION(5, 2, 5):/* BEIGE_GOBY */
			kfd->device_info.num_sdma_queues_per_engine = 8;
			break;
		default:
			dev_warn(kfd_device,
				"Default sdma queue per engine(8) is set due to "
				"mismatch of sdma ip block(SDMA_HWIP:0x%x).\n",
                                sdma_version);
			kfd->device_info.num_sdma_queues_per_engine = 8;
>>>>>>> 754e0b0e
	}
}

<<<<<<< HEAD
	if (!device_info || !f2g) {
		dev_err(kfd_device, "%s %s not supported in kfd\n",
			amdgpu_asic_name[adev->asic_type], vf ? "VF" : "");
=======
static void kfd_device_info_set_event_interrupt_class(struct kfd_dev *kfd)
{
	uint32_t gc_version = KFD_GC_VERSION(kfd);

	switch (gc_version) {
	case IP_VERSION(9, 0, 1): /* VEGA10 */
	case IP_VERSION(9, 1, 0): /* RAVEN */
	case IP_VERSION(9, 2, 1): /* VEGA12 */
	case IP_VERSION(9, 2, 2): /* RAVEN */
	case IP_VERSION(9, 3, 0): /* RENOIR */
	case IP_VERSION(9, 4, 0): /* VEGA20 */
	case IP_VERSION(9, 4, 1): /* ARCTURUS */
	case IP_VERSION(9, 4, 2): /* ALDEBARAN */
	case IP_VERSION(10, 3, 1): /* VANGOGH */
	case IP_VERSION(10, 3, 3): /* YELLOW_CARP */
	case IP_VERSION(10, 1, 3): /* CYAN_SKILLFISH */
	case IP_VERSION(10, 1, 10): /* NAVI10 */
	case IP_VERSION(10, 1, 2): /* NAVI12 */
	case IP_VERSION(10, 1, 1): /* NAVI14 */
	case IP_VERSION(10, 3, 0): /* SIENNA_CICHLID */
	case IP_VERSION(10, 3, 2): /* NAVY_FLOUNDER */
	case IP_VERSION(10, 3, 4): /* DIMGREY_CAVEFISH */
	case IP_VERSION(10, 3, 5): /* BEIGE_GOBY */
		kfd->device_info.event_interrupt_class = &event_interrupt_class_v9;
		break;
	default:
		dev_warn(kfd_device, "v9 event interrupt handler is set due to "
			"mismatch of gc ip block(GC_HWIP:0x%x).\n", gc_version);
		kfd->device_info.event_interrupt_class = &event_interrupt_class_v9;
	}
}

static void kfd_device_info_init(struct kfd_dev *kfd,
				 bool vf, uint32_t gfx_target_version)
{
	uint32_t gc_version = KFD_GC_VERSION(kfd);
	uint32_t asic_type = kfd->adev->asic_type;

	kfd->device_info.max_pasid_bits = 16;
	kfd->device_info.max_no_of_hqd = 24;
	kfd->device_info.num_of_watch_points = 4;
	kfd->device_info.mqd_size_aligned = MQD_SIZE_ALIGNED;
	kfd->device_info.gfx_target_version = gfx_target_version;

	if (KFD_IS_SOC15(kfd)) {
		kfd->device_info.doorbell_size = 8;
		kfd->device_info.ih_ring_entry_size = 8 * sizeof(uint32_t);
		kfd->device_info.supports_cwsr = true;

		kfd_device_info_set_sdma_queue_num(kfd);

		kfd_device_info_set_event_interrupt_class(kfd);

		/* Raven */
		if (gc_version == IP_VERSION(9, 1, 0) ||
		    gc_version == IP_VERSION(9, 2, 2))
			kfd->device_info.needs_iommu_device = true;

		if (gc_version < IP_VERSION(11, 0, 0)) {
			/* Navi2x+, Navi1x+ */
			if (gc_version >= IP_VERSION(10, 3, 0))
				kfd->device_info.no_atomic_fw_version = 92;
			else if (gc_version >= IP_VERSION(10, 1, 1))
				kfd->device_info.no_atomic_fw_version = 145;

			/* Navi1x+ */
			if (gc_version >= IP_VERSION(10, 1, 1))
				kfd->device_info.needs_pci_atomics = true;
		}
	} else {
		kfd->device_info.doorbell_size = 4;
		kfd->device_info.ih_ring_entry_size = 4 * sizeof(uint32_t);
		kfd->device_info.event_interrupt_class = &event_interrupt_class_cik;
		kfd->device_info.num_sdma_queues_per_engine = 2;

		if (asic_type != CHIP_KAVERI &&
		    asic_type != CHIP_HAWAII &&
		    asic_type != CHIP_TONGA)
			kfd->device_info.supports_cwsr = true;

		if (asic_type == CHIP_KAVERI ||
		    asic_type == CHIP_CARRIZO)
			kfd->device_info.needs_iommu_device = true;

		if (asic_type != CHIP_HAWAII && !vf)
			kfd->device_info.needs_pci_atomics = true;
	}
}

struct kfd_dev *kgd2kfd_probe(struct amdgpu_device *adev, bool vf)
{
	struct kfd_dev *kfd = NULL;
	const struct kfd2kgd_calls *f2g = NULL;
	struct pci_dev *pdev = adev->pdev;
	uint32_t gfx_target_version = 0;

	switch (adev->asic_type) {
#ifdef KFD_SUPPORT_IOMMU_V2
#ifdef CONFIG_DRM_AMDGPU_CIK
	case CHIP_KAVERI:
		gfx_target_version = 70000;
		if (!vf)
			f2g = &gfx_v7_kfd2kgd;
		break;
#endif
	case CHIP_CARRIZO:
		gfx_target_version = 80001;
		if (!vf)
			f2g = &gfx_v8_kfd2kgd;
		break;
#endif
#ifdef CONFIG_DRM_AMDGPU_CIK
	case CHIP_HAWAII:
		gfx_target_version = 70001;
		if (!amdgpu_exp_hw_support)
			pr_info(
	"KFD support on Hawaii is experimental. See modparam exp_hw_support\n"
				);
		else if (!vf)
			f2g = &gfx_v7_kfd2kgd;
		break;
#endif
	case CHIP_TONGA:
		gfx_target_version = 80002;
		if (!vf)
			f2g = &gfx_v8_kfd2kgd;
		break;
	case CHIP_FIJI:
		gfx_target_version = 80003;
		f2g = &gfx_v8_kfd2kgd;
		break;
	case CHIP_POLARIS10:
		gfx_target_version = 80003;
		f2g = &gfx_v8_kfd2kgd;
		break;
	case CHIP_POLARIS11:
		gfx_target_version = 80003;
		if (!vf)
			f2g = &gfx_v8_kfd2kgd;
		break;
	case CHIP_POLARIS12:
		gfx_target_version = 80003;
		if (!vf)
			f2g = &gfx_v8_kfd2kgd;
		break;
	case CHIP_VEGAM:
		gfx_target_version = 80003;
		if (!vf)
			f2g = &gfx_v8_kfd2kgd;
		break;
	default:
		switch (adev->ip_versions[GC_HWIP][0]) {
		/* Vega 10 */
		case IP_VERSION(9, 0, 1):
			gfx_target_version = 90000;
			f2g = &gfx_v9_kfd2kgd;
			break;
#ifdef KFD_SUPPORT_IOMMU_V2
		/* Raven */
		case IP_VERSION(9, 1, 0):
		case IP_VERSION(9, 2, 2):
			gfx_target_version = 90002;
			if (!vf)
				f2g = &gfx_v9_kfd2kgd;
			break;
#endif
		/* Vega12 */
		case IP_VERSION(9, 2, 1):
			gfx_target_version = 90004;
			if (!vf)
				f2g = &gfx_v9_kfd2kgd;
			break;
		/* Renoir */
		case IP_VERSION(9, 3, 0):
			gfx_target_version = 90012;
			if (!vf)
				f2g = &gfx_v9_kfd2kgd;
			break;
		/* Vega20 */
		case IP_VERSION(9, 4, 0):
			gfx_target_version = 90006;
			if (!vf)
				f2g = &gfx_v9_kfd2kgd;
			break;
		/* Arcturus */
		case IP_VERSION(9, 4, 1):
			gfx_target_version = 90008;
			f2g = &arcturus_kfd2kgd;
			break;
		/* Aldebaran */
		case IP_VERSION(9, 4, 2):
			gfx_target_version = 90010;
			f2g = &aldebaran_kfd2kgd;
			break;
		/* Navi10 */
		case IP_VERSION(10, 1, 10):
			gfx_target_version = 100100;
			if (!vf)
				f2g = &gfx_v10_kfd2kgd;
			break;
		/* Navi12 */
		case IP_VERSION(10, 1, 2):
			gfx_target_version = 100101;
			f2g = &gfx_v10_kfd2kgd;
			break;
		/* Navi14 */
		case IP_VERSION(10, 1, 1):
			gfx_target_version = 100102;
			if (!vf)
				f2g = &gfx_v10_kfd2kgd;
			break;
		/* Cyan Skillfish */
		case IP_VERSION(10, 1, 3):
			gfx_target_version = 100103;
			if (!vf)
				f2g = &gfx_v10_kfd2kgd;
			break;
		/* Sienna Cichlid */
		case IP_VERSION(10, 3, 0):
			gfx_target_version = 100300;
			f2g = &gfx_v10_3_kfd2kgd;
			break;
		/* Navy Flounder */
		case IP_VERSION(10, 3, 2):
			gfx_target_version = 100301;
			f2g = &gfx_v10_3_kfd2kgd;
			break;
		/* Van Gogh */
		case IP_VERSION(10, 3, 1):
			gfx_target_version = 100303;
			if (!vf)
				f2g = &gfx_v10_3_kfd2kgd;
			break;
		/* Dimgrey Cavefish */
		case IP_VERSION(10, 3, 4):
			gfx_target_version = 100302;
			f2g = &gfx_v10_3_kfd2kgd;
			break;
		/* Beige Goby */
		case IP_VERSION(10, 3, 5):
			gfx_target_version = 100304;
			f2g = &gfx_v10_3_kfd2kgd;
			break;
		/* Yellow Carp */
		case IP_VERSION(10, 3, 3):
			gfx_target_version = 100305;
			if (!vf)
				f2g = &gfx_v10_3_kfd2kgd;
			break;
		default:
			break;
		}
		break;
	}

	if (!f2g) {
		if (adev->ip_versions[GC_HWIP][0])
			dev_err(kfd_device, "GC IP %06x %s not supported in kfd\n",
				adev->ip_versions[GC_HWIP][0], vf ? "VF" : "");
		else
			dev_err(kfd_device, "%s %s not supported in kfd\n",
				amdgpu_asic_name[adev->asic_type], vf ? "VF" : "");
>>>>>>> 754e0b0e
		return NULL;
	}

	kfd = kzalloc(sizeof(*kfd), GFP_KERNEL);
	if (!kfd)
		return NULL;

	kfd->adev = adev;
	kfd_device_info_init(kfd, vf, gfx_target_version);
	kfd->pdev = pdev;
	kfd->init_complete = false;
	kfd->kfd2kgd = f2g;
	atomic_set(&kfd->compute_profile, 0);

	mutex_init(&kfd->doorbell_mutex);
	memset(&kfd->doorbell_available_index, 0,
		sizeof(kfd->doorbell_available_index));

	atomic_set(&kfd->sram_ecc_flag, 0);

	ida_init(&kfd->doorbell_ida);

	return kfd;
}

static void kfd_cwsr_init(struct kfd_dev *kfd)
{
	if (cwsr_enable && kfd->device_info.supports_cwsr) {
		if (KFD_GC_VERSION(kfd) < IP_VERSION(9, 0, 1)) {
			BUILD_BUG_ON(sizeof(cwsr_trap_gfx8_hex) > PAGE_SIZE);
			kfd->cwsr_isa = cwsr_trap_gfx8_hex;
			kfd->cwsr_isa_size = sizeof(cwsr_trap_gfx8_hex);
		} else if (KFD_GC_VERSION(kfd) == IP_VERSION(9, 4, 1)) {
			BUILD_BUG_ON(sizeof(cwsr_trap_arcturus_hex) > PAGE_SIZE);
			kfd->cwsr_isa = cwsr_trap_arcturus_hex;
			kfd->cwsr_isa_size = sizeof(cwsr_trap_arcturus_hex);
		} else if (KFD_GC_VERSION(kfd) == IP_VERSION(9, 4, 2)) {
			BUILD_BUG_ON(sizeof(cwsr_trap_aldebaran_hex) > PAGE_SIZE);
			kfd->cwsr_isa = cwsr_trap_aldebaran_hex;
			kfd->cwsr_isa_size = sizeof(cwsr_trap_aldebaran_hex);
		} else if (KFD_GC_VERSION(kfd) < IP_VERSION(10, 1, 1)) {
			BUILD_BUG_ON(sizeof(cwsr_trap_gfx9_hex) > PAGE_SIZE);
			kfd->cwsr_isa = cwsr_trap_gfx9_hex;
			kfd->cwsr_isa_size = sizeof(cwsr_trap_gfx9_hex);
		} else if (KFD_GC_VERSION(kfd) < IP_VERSION(10, 3, 0)) {
			BUILD_BUG_ON(sizeof(cwsr_trap_nv1x_hex) > PAGE_SIZE);
			kfd->cwsr_isa = cwsr_trap_nv1x_hex;
			kfd->cwsr_isa_size = sizeof(cwsr_trap_nv1x_hex);
		} else {
			BUILD_BUG_ON(sizeof(cwsr_trap_gfx10_hex) > PAGE_SIZE);
			kfd->cwsr_isa = cwsr_trap_gfx10_hex;
			kfd->cwsr_isa_size = sizeof(cwsr_trap_gfx10_hex);
		}

		kfd->cwsr_enabled = true;
	}
}

static int kfd_gws_init(struct kfd_dev *kfd)
{
	int ret = 0;

	if (kfd->dqm->sched_policy == KFD_SCHED_POLICY_NO_HWS)
		return 0;

	if (hws_gws_support || (KFD_IS_SOC15(kfd) &&
		((KFD_GC_VERSION(kfd) == IP_VERSION(9, 0, 1)
			&& kfd->mec2_fw_version >= 0x81b3) ||
		(KFD_GC_VERSION(kfd) <= IP_VERSION(9, 4, 0)
			&& kfd->mec2_fw_version >= 0x1b3)  ||
		(KFD_GC_VERSION(kfd) == IP_VERSION(9, 4, 1)
			&& kfd->mec2_fw_version >= 0x30)   ||
		(KFD_GC_VERSION(kfd) == IP_VERSION(9, 4, 2)
			&& kfd->mec2_fw_version >= 0x28))))
		ret = amdgpu_amdkfd_alloc_gws(kfd->adev,
				kfd->adev->gds.gws_size, &kfd->gws);

	return ret;
}

static void kfd_smi_init(struct kfd_dev *dev) {
	INIT_LIST_HEAD(&dev->smi_clients);
	spin_lock_init(&dev->smi_lock);
}

bool kgd2kfd_device_init(struct kfd_dev *kfd,
			 struct drm_device *ddev,
			 const struct kgd2kfd_shared_resources *gpu_resources)
{
	unsigned int size, map_process_packet_size;

	kfd->ddev = ddev;
	kfd->mec_fw_version = amdgpu_amdkfd_get_fw_version(kfd->adev,
			KGD_ENGINE_MEC1);
	kfd->mec2_fw_version = amdgpu_amdkfd_get_fw_version(kfd->adev,
			KGD_ENGINE_MEC2);
	kfd->sdma_fw_version = amdgpu_amdkfd_get_fw_version(kfd->adev,
			KGD_ENGINE_SDMA1);
	kfd->shared_resources = *gpu_resources;

	kfd->vm_info.first_vmid_kfd = ffs(gpu_resources->compute_vmid_bitmap)-1;
	kfd->vm_info.last_vmid_kfd = fls(gpu_resources->compute_vmid_bitmap)-1;
	kfd->vm_info.vmid_num_kfd = kfd->vm_info.last_vmid_kfd
			- kfd->vm_info.first_vmid_kfd + 1;

	/* Allow BIF to recode atomics to PCIe 3.0 AtomicOps.
	 * 32 and 64-bit requests are possible and must be
	 * supported.
	 */
	kfd->pci_atomic_requested = amdgpu_amdkfd_have_atomics_support(kfd->adev);
	if (!kfd->pci_atomic_requested &&
	    kfd->device_info.needs_pci_atomics &&
	    (!kfd->device_info.no_atomic_fw_version ||
	     kfd->mec_fw_version < kfd->device_info.no_atomic_fw_version)) {
		dev_info(kfd_device,
			 "skipped device %x:%x, PCI rejects atomics %d<%d\n",
			 kfd->pdev->vendor, kfd->pdev->device,
			 kfd->mec_fw_version,
			 kfd->device_info.no_atomic_fw_version);
		return false;
	}

	/* Verify module parameters regarding mapped process number*/
	if ((hws_max_conc_proc < 0)
			|| (hws_max_conc_proc > kfd->vm_info.vmid_num_kfd)) {
		dev_err(kfd_device,
			"hws_max_conc_proc %d must be between 0 and %d, use %d instead\n",
			hws_max_conc_proc, kfd->vm_info.vmid_num_kfd,
			kfd->vm_info.vmid_num_kfd);
		kfd->max_proc_per_quantum = kfd->vm_info.vmid_num_kfd;
	} else
		kfd->max_proc_per_quantum = hws_max_conc_proc;

	/* calculate max size of mqds needed for queues */
	size = max_num_of_queues_per_device *
			kfd->device_info.mqd_size_aligned;

	/*
	 * calculate max size of runlist packet.
	 * There can be only 2 packets at once
	 */
	map_process_packet_size = KFD_GC_VERSION(kfd) == IP_VERSION(9, 4, 2) ?
				sizeof(struct pm4_mes_map_process_aldebaran) :
				sizeof(struct pm4_mes_map_process);
	size += (KFD_MAX_NUM_OF_PROCESSES * map_process_packet_size +
		max_num_of_queues_per_device * sizeof(struct pm4_mes_map_queues)
		+ sizeof(struct pm4_mes_runlist)) * 2;

	/* Add size of HIQ & DIQ */
	size += KFD_KERNEL_QUEUE_SIZE * 2;

	/* add another 512KB for all other allocations on gart (HPD, fences) */
	size += 512 * 1024;

	if (amdgpu_amdkfd_alloc_gtt_mem(
			kfd->adev, size, &kfd->gtt_mem,
			&kfd->gtt_start_gpu_addr, &kfd->gtt_start_cpu_ptr,
			false)) {
		dev_err(kfd_device, "Could not allocate %d bytes\n", size);
		goto alloc_gtt_mem_failure;
	}

	dev_info(kfd_device, "Allocated %d bytes on gart\n", size);

	/* Initialize GTT sa with 512 byte chunk size */
	if (kfd_gtt_sa_init(kfd, size, 512) != 0) {
		dev_err(kfd_device, "Error initializing gtt sub-allocator\n");
		goto kfd_gtt_sa_init_error;
	}

	if (kfd_doorbell_init(kfd)) {
		dev_err(kfd_device,
			"Error initializing doorbell aperture\n");
		goto kfd_doorbell_error;
	}

	kfd->hive_id = kfd->adev->gmc.xgmi.hive_id;

	kfd->noretry = kfd->adev->gmc.noretry;

	if (kfd_interrupt_init(kfd)) {
		dev_err(kfd_device, "Error initializing interrupts\n");
		goto kfd_interrupt_error;
	}

	kfd->dqm = device_queue_manager_init(kfd);
	if (!kfd->dqm) {
		dev_err(kfd_device, "Error initializing queue manager\n");
		goto device_queue_manager_error;
	}

	/* If supported on this device, allocate global GWS that is shared
	 * by all KFD processes
	 */
	if (kfd_gws_init(kfd)) {
		dev_err(kfd_device, "Could not allocate %d gws\n",
			kfd->adev->gds.gws_size);
		goto gws_error;
	}

	/* If CRAT is broken, won't set iommu enabled */
	kfd_double_confirm_iommu_support(kfd);

	if (kfd_iommu_device_init(kfd)) {
		kfd->use_iommu_v2 = false;
		dev_err(kfd_device, "Error initializing iommuv2\n");
		goto device_iommu_error;
	}

	kfd_cwsr_init(kfd);

	svm_migrate_init(kfd->adev);

	if(kgd2kfd_resume_iommu(kfd))
		goto device_iommu_error;

	if(kgd2kfd_resume_iommu(kfd))
		goto device_iommu_error;

	if (kfd_resume(kfd))
		goto kfd_resume_error;

	kfd->dbgmgr = NULL;

	if (kfd_topology_add_device(kfd)) {
		dev_err(kfd_device, "Error adding device to topology\n");
		goto kfd_topology_add_device_error;
	}

	kfd_smi_init(kfd);

	kfd->init_complete = true;
	dev_info(kfd_device, "added device %x:%x\n", kfd->pdev->vendor,
		 kfd->pdev->device);

	pr_debug("Starting kfd with the following scheduling policy %d\n",
		kfd->dqm->sched_policy);

	goto out;

kfd_topology_add_device_error:
kfd_resume_error:
device_iommu_error:
gws_error:
	device_queue_manager_uninit(kfd->dqm);
device_queue_manager_error:
	kfd_interrupt_exit(kfd);
kfd_interrupt_error:
	kfd_doorbell_fini(kfd);
kfd_doorbell_error:
	kfd_gtt_sa_fini(kfd);
kfd_gtt_sa_init_error:
	amdgpu_amdkfd_free_gtt_mem(kfd->adev, kfd->gtt_mem);
alloc_gtt_mem_failure:
	if (kfd->gws)
		amdgpu_amdkfd_free_gws(kfd->adev, kfd->gws);
	dev_err(kfd_device,
		"device %x:%x NOT added due to errors\n",
		kfd->pdev->vendor, kfd->pdev->device);
out:
	return kfd->init_complete;
}

void kgd2kfd_device_exit(struct kfd_dev *kfd)
{
	if (kfd->init_complete) {
		device_queue_manager_uninit(kfd->dqm);
		kfd_interrupt_exit(kfd);
		kfd_topology_remove_device(kfd);
		kfd_doorbell_fini(kfd);
		ida_destroy(&kfd->doorbell_ida);
		kfd_gtt_sa_fini(kfd);
		amdgpu_amdkfd_free_gtt_mem(kfd->adev, kfd->gtt_mem);
		if (kfd->gws)
			amdgpu_amdkfd_free_gws(kfd->adev, kfd->gws);
	}

	kfree(kfd);
}

int kgd2kfd_pre_reset(struct kfd_dev *kfd)
{
	if (!kfd->init_complete)
		return 0;

	kfd_smi_event_update_gpu_reset(kfd, false);

	kfd->dqm->ops.pre_reset(kfd->dqm);

	kgd2kfd_suspend(kfd, false);

	kfd_signal_reset_event(kfd);
	return 0;
}

/*
 * Fix me. KFD won't be able to resume existing process for now.
 * We will keep all existing process in a evicted state and
 * wait the process to be terminated.
 */

int kgd2kfd_post_reset(struct kfd_dev *kfd)
{
	int ret;

	if (!kfd->init_complete)
		return 0;

	ret = kfd_resume(kfd);
	if (ret)
		return ret;
	atomic_dec(&kfd_locked);

	atomic_set(&kfd->sram_ecc_flag, 0);

	kfd_smi_event_update_gpu_reset(kfd, true);

	return 0;
}

bool kfd_is_locked(void)
{
	return  (atomic_read(&kfd_locked) > 0);
}

void kgd2kfd_suspend(struct kfd_dev *kfd, bool run_pm)
{
	if (!kfd->init_complete)
		return;

	/* for runtime suspend, skip locking kfd */
	if (!run_pm) {
		/* For first KFD device suspend all the KFD processes */
		if (atomic_inc_return(&kfd_locked) == 1)
			kfd_suspend_all_processes();
	}

	kfd->dqm->ops.stop(kfd->dqm);
	kfd_iommu_suspend(kfd);
}

int kgd2kfd_resume(struct kfd_dev *kfd, bool run_pm)
{
	int ret, count;

	if (!kfd->init_complete)
		return 0;

	ret = kfd_resume(kfd);
	if (ret)
		return ret;

	/* for runtime resume, skip unlocking kfd */
	if (!run_pm) {
		count = atomic_dec_return(&kfd_locked);
		WARN_ONCE(count < 0, "KFD suspend / resume ref. error");
		if (count == 0)
			ret = kfd_resume_all_processes();
	}

	return ret;
}

int kgd2kfd_resume_iommu(struct kfd_dev *kfd)
{
	int err = 0;

	err = kfd_iommu_resume(kfd);
	if (err)
		dev_err(kfd_device,
			"Failed to resume IOMMU for device %x:%x\n",
			kfd->pdev->vendor, kfd->pdev->device);
	return err;
}

static int kfd_resume(struct kfd_dev *kfd)
{
	int err = 0;

	err = kfd->dqm->ops.start(kfd->dqm);
	if (err)
		dev_err(kfd_device,
			"Error starting queue manager for device %x:%x\n",
			kfd->pdev->vendor, kfd->pdev->device);

	return err;
}

static inline void kfd_queue_work(struct workqueue_struct *wq,
				  struct work_struct *work)
{
	int cpu, new_cpu;

	cpu = new_cpu = smp_processor_id();
	do {
		new_cpu = cpumask_next(new_cpu, cpu_online_mask) % nr_cpu_ids;
		if (cpu_to_node(new_cpu) == numa_node_id())
			break;
	} while (cpu != new_cpu);

	queue_work_on(new_cpu, wq, work);
}

/* This is called directly from KGD at ISR. */
void kgd2kfd_interrupt(struct kfd_dev *kfd, const void *ih_ring_entry)
{
	uint32_t patched_ihre[KFD_MAX_RING_ENTRY_SIZE];
	bool is_patched = false;
	unsigned long flags;

	if (!kfd->init_complete)
		return;

	if (kfd->device_info.ih_ring_entry_size > sizeof(patched_ihre)) {
		dev_err_once(kfd_device, "Ring entry too small\n");
		return;
	}

	spin_lock_irqsave(&kfd->interrupt_lock, flags);

	if (kfd->interrupts_active
	    && interrupt_is_wanted(kfd, ih_ring_entry,
				   patched_ihre, &is_patched)
	    && enqueue_ih_ring_entry(kfd,
				     is_patched ? patched_ihre : ih_ring_entry))
		kfd_queue_work(kfd->ih_wq, &kfd->interrupt_work);

	spin_unlock_irqrestore(&kfd->interrupt_lock, flags);
}

int kgd2kfd_quiesce_mm(struct mm_struct *mm)
{
	struct kfd_process *p;
	int r;

	/* Because we are called from arbitrary context (workqueue) as opposed
	 * to process context, kfd_process could attempt to exit while we are
	 * running so the lookup function increments the process ref count.
	 */
	p = kfd_lookup_process_by_mm(mm);
	if (!p)
		return -ESRCH;

	WARN(debug_evictions, "Evicting pid %d", p->lead_thread->pid);
	r = kfd_process_evict_queues(p);

	kfd_unref_process(p);
	return r;
}

int kgd2kfd_resume_mm(struct mm_struct *mm)
{
	struct kfd_process *p;
	int r;

	/* Because we are called from arbitrary context (workqueue) as opposed
	 * to process context, kfd_process could attempt to exit while we are
	 * running so the lookup function increments the process ref count.
	 */
	p = kfd_lookup_process_by_mm(mm);
	if (!p)
		return -ESRCH;

	r = kfd_process_restore_queues(p);

	kfd_unref_process(p);
	return r;
}

/** kgd2kfd_schedule_evict_and_restore_process - Schedules work queue that will
 *   prepare for safe eviction of KFD BOs that belong to the specified
 *   process.
 *
 * @mm: mm_struct that identifies the specified KFD process
 * @fence: eviction fence attached to KFD process BOs
 *
 */
int kgd2kfd_schedule_evict_and_restore_process(struct mm_struct *mm,
					       struct dma_fence *fence)
{
	struct kfd_process *p;
	unsigned long active_time;
	unsigned long delay_jiffies = msecs_to_jiffies(PROCESS_ACTIVE_TIME_MS);

	if (!fence)
		return -EINVAL;

	if (dma_fence_is_signaled(fence))
		return 0;

	p = kfd_lookup_process_by_mm(mm);
	if (!p)
		return -ENODEV;

	if (fence->seqno == p->last_eviction_seqno)
		goto out;

	p->last_eviction_seqno = fence->seqno;

	/* Avoid KFD process starvation. Wait for at least
	 * PROCESS_ACTIVE_TIME_MS before evicting the process again
	 */
	active_time = get_jiffies_64() - p->last_restore_timestamp;
	if (delay_jiffies > active_time)
		delay_jiffies -= active_time;
	else
		delay_jiffies = 0;

	/* During process initialization eviction_work.dwork is initialized
	 * to kfd_evict_bo_worker
	 */
	WARN(debug_evictions, "Scheduling eviction of pid %d in %ld jiffies",
	     p->lead_thread->pid, delay_jiffies);
	schedule_delayed_work(&p->eviction_work, delay_jiffies);
out:
	kfd_unref_process(p);
	return 0;
}

static int kfd_gtt_sa_init(struct kfd_dev *kfd, unsigned int buf_size,
				unsigned int chunk_size)
{
	unsigned int num_of_longs;

	if (WARN_ON(buf_size < chunk_size))
		return -EINVAL;
	if (WARN_ON(buf_size == 0))
		return -EINVAL;
	if (WARN_ON(chunk_size == 0))
		return -EINVAL;

	kfd->gtt_sa_chunk_size = chunk_size;
	kfd->gtt_sa_num_of_chunks = buf_size / chunk_size;

	num_of_longs = (kfd->gtt_sa_num_of_chunks + BITS_PER_LONG - 1) /
		BITS_PER_LONG;

	kfd->gtt_sa_bitmap = kcalloc(num_of_longs, sizeof(long), GFP_KERNEL);

	if (!kfd->gtt_sa_bitmap)
		return -ENOMEM;

	pr_debug("gtt_sa_num_of_chunks = %d, gtt_sa_bitmap = %p\n",
			kfd->gtt_sa_num_of_chunks, kfd->gtt_sa_bitmap);

	mutex_init(&kfd->gtt_sa_lock);

	return 0;

}

static void kfd_gtt_sa_fini(struct kfd_dev *kfd)
{
	mutex_destroy(&kfd->gtt_sa_lock);
	kfree(kfd->gtt_sa_bitmap);
}

static inline uint64_t kfd_gtt_sa_calc_gpu_addr(uint64_t start_addr,
						unsigned int bit_num,
						unsigned int chunk_size)
{
	return start_addr + bit_num * chunk_size;
}

static inline uint32_t *kfd_gtt_sa_calc_cpu_addr(void *start_addr,
						unsigned int bit_num,
						unsigned int chunk_size)
{
	return (uint32_t *) ((uint64_t) start_addr + bit_num * chunk_size);
}

int kfd_gtt_sa_allocate(struct kfd_dev *kfd, unsigned int size,
			struct kfd_mem_obj **mem_obj)
{
	unsigned int found, start_search, cur_size;

	if (size == 0)
		return -EINVAL;

	if (size > kfd->gtt_sa_num_of_chunks * kfd->gtt_sa_chunk_size)
		return -ENOMEM;

	*mem_obj = kzalloc(sizeof(struct kfd_mem_obj), GFP_KERNEL);
	if (!(*mem_obj))
		return -ENOMEM;

	pr_debug("Allocated mem_obj = %p for size = %d\n", *mem_obj, size);

	start_search = 0;

	mutex_lock(&kfd->gtt_sa_lock);

kfd_gtt_restart_search:
	/* Find the first chunk that is free */
	found = find_next_zero_bit(kfd->gtt_sa_bitmap,
					kfd->gtt_sa_num_of_chunks,
					start_search);

	pr_debug("Found = %d\n", found);

	/* If there wasn't any free chunk, bail out */
	if (found == kfd->gtt_sa_num_of_chunks)
		goto kfd_gtt_no_free_chunk;

	/* Update fields of mem_obj */
	(*mem_obj)->range_start = found;
	(*mem_obj)->range_end = found;
	(*mem_obj)->gpu_addr = kfd_gtt_sa_calc_gpu_addr(
					kfd->gtt_start_gpu_addr,
					found,
					kfd->gtt_sa_chunk_size);
	(*mem_obj)->cpu_ptr = kfd_gtt_sa_calc_cpu_addr(
					kfd->gtt_start_cpu_ptr,
					found,
					kfd->gtt_sa_chunk_size);

	pr_debug("gpu_addr = %p, cpu_addr = %p\n",
			(uint64_t *) (*mem_obj)->gpu_addr, (*mem_obj)->cpu_ptr);

	/* If we need only one chunk, mark it as allocated and get out */
	if (size <= kfd->gtt_sa_chunk_size) {
		pr_debug("Single bit\n");
		set_bit(found, kfd->gtt_sa_bitmap);
		goto kfd_gtt_out;
	}

	/* Otherwise, try to see if we have enough contiguous chunks */
	cur_size = size - kfd->gtt_sa_chunk_size;
	do {
		(*mem_obj)->range_end =
			find_next_zero_bit(kfd->gtt_sa_bitmap,
					kfd->gtt_sa_num_of_chunks, ++found);
		/*
		 * If next free chunk is not contiguous than we need to
		 * restart our search from the last free chunk we found (which
		 * wasn't contiguous to the previous ones
		 */
		if ((*mem_obj)->range_end != found) {
			start_search = found;
			goto kfd_gtt_restart_search;
		}

		/*
		 * If we reached end of buffer, bail out with error
		 */
		if (found == kfd->gtt_sa_num_of_chunks)
			goto kfd_gtt_no_free_chunk;

		/* Check if we don't need another chunk */
		if (cur_size <= kfd->gtt_sa_chunk_size)
			cur_size = 0;
		else
			cur_size -= kfd->gtt_sa_chunk_size;

	} while (cur_size > 0);

	pr_debug("range_start = %d, range_end = %d\n",
		(*mem_obj)->range_start, (*mem_obj)->range_end);

	/* Mark the chunks as allocated */
	for (found = (*mem_obj)->range_start;
		found <= (*mem_obj)->range_end;
		found++)
		set_bit(found, kfd->gtt_sa_bitmap);

kfd_gtt_out:
	mutex_unlock(&kfd->gtt_sa_lock);
	return 0;

kfd_gtt_no_free_chunk:
	pr_debug("Allocation failed with mem_obj = %p\n", *mem_obj);
	mutex_unlock(&kfd->gtt_sa_lock);
	kfree(*mem_obj);
	return -ENOMEM;
}

int kfd_gtt_sa_free(struct kfd_dev *kfd, struct kfd_mem_obj *mem_obj)
{
	unsigned int bit;

	/* Act like kfree when trying to free a NULL object */
	if (!mem_obj)
		return 0;

	pr_debug("Free mem_obj = %p, range_start = %d, range_end = %d\n",
			mem_obj, mem_obj->range_start, mem_obj->range_end);

	mutex_lock(&kfd->gtt_sa_lock);

	/* Mark the chunks as free */
	for (bit = mem_obj->range_start;
		bit <= mem_obj->range_end;
		bit++)
		clear_bit(bit, kfd->gtt_sa_bitmap);

	mutex_unlock(&kfd->gtt_sa_lock);

	kfree(mem_obj);
	return 0;
}

void kgd2kfd_set_sram_ecc_flag(struct kfd_dev *kfd)
{
	if (kfd)
		atomic_inc(&kfd->sram_ecc_flag);
}

void kfd_inc_compute_active(struct kfd_dev *kfd)
{
	if (atomic_inc_return(&kfd->compute_profile) == 1)
		amdgpu_amdkfd_set_compute_idle(kfd->adev, false);
}

void kfd_dec_compute_active(struct kfd_dev *kfd)
{
	int count = atomic_dec_return(&kfd->compute_profile);

	if (count == 0)
		amdgpu_amdkfd_set_compute_idle(kfd->adev, true);
	WARN_ONCE(count < 0, "Compute profile ref. count error");
}

void kgd2kfd_smi_event_throttle(struct kfd_dev *kfd, uint64_t throttle_bitmask)
{
	if (kfd && kfd->init_complete)
		kfd_smi_event_update_thermal_throttling(kfd, throttle_bitmask);
}

/* kfd_get_num_sdma_engines returns the number of PCIe optimized SDMA and
 * kfd_get_num_xgmi_sdma_engines returns the number of XGMI SDMA.
 * When the device has more than two engines, we reserve two for PCIe to enable
 * full-duplex and the rest are used as XGMI.
 */
unsigned int kfd_get_num_sdma_engines(struct kfd_dev *kdev)
{
	/* If XGMI is not supported, all SDMA engines are PCIe */
	if (!kdev->adev->gmc.xgmi.supported)
		return kdev->adev->sdma.num_instances;

	return min(kdev->adev->sdma.num_instances, 2);
}

unsigned int kfd_get_num_xgmi_sdma_engines(struct kfd_dev *kdev)
{
	/* After reserved for PCIe, the rest of engines are XGMI */
	return kdev->adev->sdma.num_instances - kfd_get_num_sdma_engines(kdev);
}

#if defined(CONFIG_DEBUG_FS)

/* This function will send a package to HIQ to hang the HWS
 * which will trigger a GPU reset and bring the HWS back to normal state
 */
int kfd_debugfs_hang_hws(struct kfd_dev *dev)
{
	if (dev->dqm->sched_policy != KFD_SCHED_POLICY_HWS) {
		pr_err("HWS is not enabled");
		return -EINVAL;
	}

	return dqm_debugfs_hang_hws(dev->dqm);
}

#endif<|MERGE_RESOLUTION|>--- conflicted
+++ resolved
@@ -53,770 +53,12 @@
 extern const struct kfd2kgd_calls gfx_v10_kfd2kgd;
 extern const struct kfd2kgd_calls gfx_v10_3_kfd2kgd;
 
-<<<<<<< HEAD
-#ifdef KFD_SUPPORT_IOMMU_V2
-static const struct kfd_device_info kaveri_device_info = {
-	.asic_family = CHIP_KAVERI,
-	.asic_name = "kaveri",
-	.gfx_target_version = 70000,
-	.max_pasid_bits = 16,
-	/* max num of queues for KV.TODO should be a dynamic value */
-	.max_no_of_hqd	= 24,
-	.doorbell_size  = 4,
-	.ih_ring_entry_size = 4 * sizeof(uint32_t),
-	.event_interrupt_class = &event_interrupt_class_cik,
-	.num_of_watch_points = 4,
-	.mqd_size_aligned = MQD_SIZE_ALIGNED,
-	.supports_cwsr = false,
-	.needs_iommu_device = true,
-	.needs_pci_atomics = false,
-	.num_sdma_engines = 2,
-	.num_xgmi_sdma_engines = 0,
-	.num_sdma_queues_per_engine = 2,
-};
-
-static const struct kfd_device_info carrizo_device_info = {
-	.asic_family = CHIP_CARRIZO,
-	.asic_name = "carrizo",
-	.gfx_target_version = 80001,
-	.max_pasid_bits = 16,
-	/* max num of queues for CZ.TODO should be a dynamic value */
-	.max_no_of_hqd	= 24,
-	.doorbell_size  = 4,
-	.ih_ring_entry_size = 4 * sizeof(uint32_t),
-	.event_interrupt_class = &event_interrupt_class_cik,
-	.num_of_watch_points = 4,
-	.mqd_size_aligned = MQD_SIZE_ALIGNED,
-	.supports_cwsr = true,
-	.needs_iommu_device = true,
-	.needs_pci_atomics = false,
-	.num_sdma_engines = 2,
-	.num_xgmi_sdma_engines = 0,
-	.num_sdma_queues_per_engine = 2,
-};
-
-static const struct kfd_device_info raven_device_info = {
-	.asic_family = CHIP_RAVEN,
-	.asic_name = "raven",
-	.gfx_target_version = 90002,
-	.max_pasid_bits = 16,
-	.max_no_of_hqd  = 24,
-	.doorbell_size  = 8,
-	.ih_ring_entry_size = 8 * sizeof(uint32_t),
-	.event_interrupt_class = &event_interrupt_class_v9,
-	.num_of_watch_points = 4,
-	.mqd_size_aligned = MQD_SIZE_ALIGNED,
-	.supports_cwsr = true,
-	.needs_iommu_device = true,
-	.needs_pci_atomics = true,
-	.num_sdma_engines = 1,
-	.num_xgmi_sdma_engines = 0,
-	.num_sdma_queues_per_engine = 2,
-};
-#endif
-
-#ifdef CONFIG_DRM_AMDGPU_CIK
-static const struct kfd_device_info hawaii_device_info = {
-	.asic_family = CHIP_HAWAII,
-	.asic_name = "hawaii",
-	.gfx_target_version = 70001,
-	.max_pasid_bits = 16,
-	/* max num of queues for KV.TODO should be a dynamic value */
-	.max_no_of_hqd	= 24,
-	.doorbell_size  = 4,
-	.ih_ring_entry_size = 4 * sizeof(uint32_t),
-	.event_interrupt_class = &event_interrupt_class_cik,
-	.num_of_watch_points = 4,
-	.mqd_size_aligned = MQD_SIZE_ALIGNED,
-	.supports_cwsr = false,
-	.needs_iommu_device = false,
-	.needs_pci_atomics = false,
-	.num_sdma_engines = 2,
-	.num_xgmi_sdma_engines = 0,
-	.num_sdma_queues_per_engine = 2,
-};
-#endif
-
-static const struct kfd_device_info tonga_device_info = {
-	.asic_family = CHIP_TONGA,
-	.asic_name = "tonga",
-	.gfx_target_version = 80002,
-	.max_pasid_bits = 16,
-	.max_no_of_hqd  = 24,
-	.doorbell_size  = 4,
-	.ih_ring_entry_size = 4 * sizeof(uint32_t),
-	.event_interrupt_class = &event_interrupt_class_cik,
-	.num_of_watch_points = 4,
-	.mqd_size_aligned = MQD_SIZE_ALIGNED,
-	.supports_cwsr = false,
-	.needs_iommu_device = false,
-	.needs_pci_atomics = true,
-	.num_sdma_engines = 2,
-	.num_xgmi_sdma_engines = 0,
-	.num_sdma_queues_per_engine = 2,
-};
-
-static const struct kfd_device_info fiji_device_info = {
-	.asic_family = CHIP_FIJI,
-	.asic_name = "fiji",
-	.gfx_target_version = 80003,
-	.max_pasid_bits = 16,
-	.max_no_of_hqd  = 24,
-	.doorbell_size  = 4,
-	.ih_ring_entry_size = 4 * sizeof(uint32_t),
-	.event_interrupt_class = &event_interrupt_class_cik,
-	.num_of_watch_points = 4,
-	.mqd_size_aligned = MQD_SIZE_ALIGNED,
-	.supports_cwsr = true,
-	.needs_iommu_device = false,
-	.needs_pci_atomics = true,
-	.num_sdma_engines = 2,
-	.num_xgmi_sdma_engines = 0,
-	.num_sdma_queues_per_engine = 2,
-};
-
-static const struct kfd_device_info fiji_vf_device_info = {
-	.asic_family = CHIP_FIJI,
-	.asic_name = "fiji",
-	.gfx_target_version = 80003,
-	.max_pasid_bits = 16,
-	.max_no_of_hqd  = 24,
-	.doorbell_size  = 4,
-	.ih_ring_entry_size = 4 * sizeof(uint32_t),
-	.event_interrupt_class = &event_interrupt_class_cik,
-	.num_of_watch_points = 4,
-	.mqd_size_aligned = MQD_SIZE_ALIGNED,
-	.supports_cwsr = true,
-	.needs_iommu_device = false,
-	.needs_pci_atomics = false,
-	.num_sdma_engines = 2,
-	.num_xgmi_sdma_engines = 0,
-	.num_sdma_queues_per_engine = 2,
-};
-
-
-static const struct kfd_device_info polaris10_device_info = {
-	.asic_family = CHIP_POLARIS10,
-	.asic_name = "polaris10",
-	.gfx_target_version = 80003,
-	.max_pasid_bits = 16,
-	.max_no_of_hqd  = 24,
-	.doorbell_size  = 4,
-	.ih_ring_entry_size = 4 * sizeof(uint32_t),
-	.event_interrupt_class = &event_interrupt_class_cik,
-	.num_of_watch_points = 4,
-	.mqd_size_aligned = MQD_SIZE_ALIGNED,
-	.supports_cwsr = true,
-	.needs_iommu_device = false,
-	.needs_pci_atomics = true,
-	.num_sdma_engines = 2,
-	.num_xgmi_sdma_engines = 0,
-	.num_sdma_queues_per_engine = 2,
-};
-
-static const struct kfd_device_info polaris10_vf_device_info = {
-	.asic_family = CHIP_POLARIS10,
-	.asic_name = "polaris10",
-	.gfx_target_version = 80003,
-	.max_pasid_bits = 16,
-	.max_no_of_hqd  = 24,
-	.doorbell_size  = 4,
-	.ih_ring_entry_size = 4 * sizeof(uint32_t),
-	.event_interrupt_class = &event_interrupt_class_cik,
-	.num_of_watch_points = 4,
-	.mqd_size_aligned = MQD_SIZE_ALIGNED,
-	.supports_cwsr = true,
-	.needs_iommu_device = false,
-	.needs_pci_atomics = false,
-	.num_sdma_engines = 2,
-	.num_xgmi_sdma_engines = 0,
-	.num_sdma_queues_per_engine = 2,
-};
-
-static const struct kfd_device_info polaris11_device_info = {
-	.asic_family = CHIP_POLARIS11,
-	.asic_name = "polaris11",
-	.gfx_target_version = 80003,
-	.max_pasid_bits = 16,
-	.max_no_of_hqd  = 24,
-	.doorbell_size  = 4,
-	.ih_ring_entry_size = 4 * sizeof(uint32_t),
-	.event_interrupt_class = &event_interrupt_class_cik,
-	.num_of_watch_points = 4,
-	.mqd_size_aligned = MQD_SIZE_ALIGNED,
-	.supports_cwsr = true,
-	.needs_iommu_device = false,
-	.needs_pci_atomics = true,
-	.num_sdma_engines = 2,
-	.num_xgmi_sdma_engines = 0,
-	.num_sdma_queues_per_engine = 2,
-};
-
-static const struct kfd_device_info polaris12_device_info = {
-	.asic_family = CHIP_POLARIS12,
-	.asic_name = "polaris12",
-	.gfx_target_version = 80003,
-	.max_pasid_bits = 16,
-	.max_no_of_hqd  = 24,
-	.doorbell_size  = 4,
-	.ih_ring_entry_size = 4 * sizeof(uint32_t),
-	.event_interrupt_class = &event_interrupt_class_cik,
-	.num_of_watch_points = 4,
-	.mqd_size_aligned = MQD_SIZE_ALIGNED,
-	.supports_cwsr = true,
-	.needs_iommu_device = false,
-	.needs_pci_atomics = true,
-	.num_sdma_engines = 2,
-	.num_xgmi_sdma_engines = 0,
-	.num_sdma_queues_per_engine = 2,
-};
-
-static const struct kfd_device_info vegam_device_info = {
-	.asic_family = CHIP_VEGAM,
-	.asic_name = "vegam",
-	.gfx_target_version = 80003,
-	.max_pasid_bits = 16,
-	.max_no_of_hqd  = 24,
-	.doorbell_size  = 4,
-	.ih_ring_entry_size = 4 * sizeof(uint32_t),
-	.event_interrupt_class = &event_interrupt_class_cik,
-	.num_of_watch_points = 4,
-	.mqd_size_aligned = MQD_SIZE_ALIGNED,
-	.supports_cwsr = true,
-	.needs_iommu_device = false,
-	.needs_pci_atomics = true,
-	.num_sdma_engines = 2,
-	.num_xgmi_sdma_engines = 0,
-	.num_sdma_queues_per_engine = 2,
-};
-
-static const struct kfd_device_info vega10_device_info = {
-	.asic_family = CHIP_VEGA10,
-	.asic_name = "vega10",
-	.gfx_target_version = 90000,
-	.max_pasid_bits = 16,
-	.max_no_of_hqd  = 24,
-	.doorbell_size  = 8,
-	.ih_ring_entry_size = 8 * sizeof(uint32_t),
-	.event_interrupt_class = &event_interrupt_class_v9,
-	.num_of_watch_points = 4,
-	.mqd_size_aligned = MQD_SIZE_ALIGNED,
-	.supports_cwsr = true,
-	.needs_iommu_device = false,
-	.needs_pci_atomics = false,
-	.num_sdma_engines = 2,
-	.num_xgmi_sdma_engines = 0,
-	.num_sdma_queues_per_engine = 2,
-};
-
-static const struct kfd_device_info vega10_vf_device_info = {
-	.asic_family = CHIP_VEGA10,
-	.asic_name = "vega10",
-	.gfx_target_version = 90000,
-	.max_pasid_bits = 16,
-	.max_no_of_hqd  = 24,
-	.doorbell_size  = 8,
-	.ih_ring_entry_size = 8 * sizeof(uint32_t),
-	.event_interrupt_class = &event_interrupt_class_v9,
-	.num_of_watch_points = 4,
-	.mqd_size_aligned = MQD_SIZE_ALIGNED,
-	.supports_cwsr = true,
-	.needs_iommu_device = false,
-	.needs_pci_atomics = false,
-	.num_sdma_engines = 2,
-	.num_xgmi_sdma_engines = 0,
-	.num_sdma_queues_per_engine = 2,
-};
-
-static const struct kfd_device_info vega12_device_info = {
-	.asic_family = CHIP_VEGA12,
-	.asic_name = "vega12",
-	.gfx_target_version = 90004,
-	.max_pasid_bits = 16,
-	.max_no_of_hqd  = 24,
-	.doorbell_size  = 8,
-	.ih_ring_entry_size = 8 * sizeof(uint32_t),
-	.event_interrupt_class = &event_interrupt_class_v9,
-	.num_of_watch_points = 4,
-	.mqd_size_aligned = MQD_SIZE_ALIGNED,
-	.supports_cwsr = true,
-	.needs_iommu_device = false,
-	.needs_pci_atomics = false,
-	.num_sdma_engines = 2,
-	.num_xgmi_sdma_engines = 0,
-	.num_sdma_queues_per_engine = 2,
-};
-
-static const struct kfd_device_info vega20_device_info = {
-	.asic_family = CHIP_VEGA20,
-	.asic_name = "vega20",
-	.gfx_target_version = 90006,
-	.max_pasid_bits = 16,
-	.max_no_of_hqd	= 24,
-	.doorbell_size	= 8,
-	.ih_ring_entry_size = 8 * sizeof(uint32_t),
-	.event_interrupt_class = &event_interrupt_class_v9,
-	.num_of_watch_points = 4,
-	.mqd_size_aligned = MQD_SIZE_ALIGNED,
-	.supports_cwsr = true,
-	.needs_iommu_device = false,
-	.needs_pci_atomics = false,
-	.num_sdma_engines = 2,
-	.num_xgmi_sdma_engines = 0,
-	.num_sdma_queues_per_engine = 8,
-};
-
-static const struct kfd_device_info arcturus_device_info = {
-	.asic_family = CHIP_ARCTURUS,
-	.asic_name = "arcturus",
-	.gfx_target_version = 90008,
-	.max_pasid_bits = 16,
-	.max_no_of_hqd	= 24,
-	.doorbell_size	= 8,
-	.ih_ring_entry_size = 8 * sizeof(uint32_t),
-	.event_interrupt_class = &event_interrupt_class_v9,
-	.num_of_watch_points = 4,
-	.mqd_size_aligned = MQD_SIZE_ALIGNED,
-	.supports_cwsr = true,
-	.needs_iommu_device = false,
-	.needs_pci_atomics = false,
-	.num_sdma_engines = 2,
-	.num_xgmi_sdma_engines = 6,
-	.num_sdma_queues_per_engine = 8,
-};
-
-static const struct kfd_device_info aldebaran_device_info = {
-	.asic_family = CHIP_ALDEBARAN,
-	.asic_name = "aldebaran",
-	.gfx_target_version = 90010,
-	.max_pasid_bits = 16,
-	.max_no_of_hqd	= 24,
-	.doorbell_size	= 8,
-	.ih_ring_entry_size = 8 * sizeof(uint32_t),
-	.event_interrupt_class = &event_interrupt_class_v9,
-	.num_of_watch_points = 4,
-	.mqd_size_aligned = MQD_SIZE_ALIGNED,
-	.supports_cwsr = true,
-	.needs_iommu_device = false,
-	.needs_pci_atomics = false,
-	.num_sdma_engines = 2,
-	.num_xgmi_sdma_engines = 3,
-	.num_sdma_queues_per_engine = 8,
-};
-
-static const struct kfd_device_info renoir_device_info = {
-	.asic_family = CHIP_RENOIR,
-	.asic_name = "renoir",
-	.gfx_target_version = 90012,
-	.max_pasid_bits = 16,
-	.max_no_of_hqd  = 24,
-	.doorbell_size  = 8,
-	.ih_ring_entry_size = 8 * sizeof(uint32_t),
-	.event_interrupt_class = &event_interrupt_class_v9,
-	.num_of_watch_points = 4,
-	.mqd_size_aligned = MQD_SIZE_ALIGNED,
-	.supports_cwsr = true,
-	.needs_iommu_device = false,
-	.needs_pci_atomics = false,
-	.num_sdma_engines = 1,
-	.num_xgmi_sdma_engines = 0,
-	.num_sdma_queues_per_engine = 2,
-};
-
-static const struct kfd_device_info navi10_device_info = {
-	.asic_family = CHIP_NAVI10,
-	.asic_name = "navi10",
-	.gfx_target_version = 100100,
-	.max_pasid_bits = 16,
-	.max_no_of_hqd  = 24,
-	.doorbell_size  = 8,
-	.ih_ring_entry_size = 8 * sizeof(uint32_t),
-	.event_interrupt_class = &event_interrupt_class_v9,
-	.num_of_watch_points = 4,
-	.mqd_size_aligned = MQD_SIZE_ALIGNED,
-	.needs_iommu_device = false,
-	.supports_cwsr = true,
-	.needs_pci_atomics = true,
-	.no_atomic_fw_version = 145,
-	.num_sdma_engines = 2,
-	.num_xgmi_sdma_engines = 0,
-	.num_sdma_queues_per_engine = 8,
-};
-
-static const struct kfd_device_info navi12_device_info = {
-	.asic_family = CHIP_NAVI12,
-	.asic_name = "navi12",
-	.gfx_target_version = 100101,
-	.max_pasid_bits = 16,
-	.max_no_of_hqd  = 24,
-	.doorbell_size  = 8,
-	.ih_ring_entry_size = 8 * sizeof(uint32_t),
-	.event_interrupt_class = &event_interrupt_class_v9,
-	.num_of_watch_points = 4,
-	.mqd_size_aligned = MQD_SIZE_ALIGNED,
-	.needs_iommu_device = false,
-	.supports_cwsr = true,
-	.needs_pci_atomics = true,
-	.no_atomic_fw_version = 145,
-	.num_sdma_engines = 2,
-	.num_xgmi_sdma_engines = 0,
-	.num_sdma_queues_per_engine = 8,
-};
-
-static const struct kfd_device_info navi14_device_info = {
-	.asic_family = CHIP_NAVI14,
-	.asic_name = "navi14",
-	.gfx_target_version = 100102,
-	.max_pasid_bits = 16,
-	.max_no_of_hqd  = 24,
-	.doorbell_size  = 8,
-	.ih_ring_entry_size = 8 * sizeof(uint32_t),
-	.event_interrupt_class = &event_interrupt_class_v9,
-	.num_of_watch_points = 4,
-	.mqd_size_aligned = MQD_SIZE_ALIGNED,
-	.needs_iommu_device = false,
-	.supports_cwsr = true,
-	.needs_pci_atomics = true,
-	.no_atomic_fw_version = 145,
-	.num_sdma_engines = 2,
-	.num_xgmi_sdma_engines = 0,
-	.num_sdma_queues_per_engine = 8,
-};
-
-static const struct kfd_device_info sienna_cichlid_device_info = {
-	.asic_family = CHIP_SIENNA_CICHLID,
-	.asic_name = "sienna_cichlid",
-	.gfx_target_version = 100300,
-	.max_pasid_bits = 16,
-	.max_no_of_hqd  = 24,
-	.doorbell_size  = 8,
-	.ih_ring_entry_size = 8 * sizeof(uint32_t),
-	.event_interrupt_class = &event_interrupt_class_v9,
-	.num_of_watch_points = 4,
-	.mqd_size_aligned = MQD_SIZE_ALIGNED,
-	.needs_iommu_device = false,
-	.supports_cwsr = true,
-	.needs_pci_atomics = true,
-	.no_atomic_fw_version = 92,
-	.num_sdma_engines = 4,
-	.num_xgmi_sdma_engines = 0,
-	.num_sdma_queues_per_engine = 8,
-};
-
-static const struct kfd_device_info navy_flounder_device_info = {
-	.asic_family = CHIP_NAVY_FLOUNDER,
-	.asic_name = "navy_flounder",
-	.gfx_target_version = 100301,
-	.max_pasid_bits = 16,
-	.max_no_of_hqd  = 24,
-	.doorbell_size  = 8,
-	.ih_ring_entry_size = 8 * sizeof(uint32_t),
-	.event_interrupt_class = &event_interrupt_class_v9,
-	.num_of_watch_points = 4,
-	.mqd_size_aligned = MQD_SIZE_ALIGNED,
-	.needs_iommu_device = false,
-	.supports_cwsr = true,
-	.needs_pci_atomics = true,
-	.no_atomic_fw_version = 92,
-	.num_sdma_engines = 2,
-	.num_xgmi_sdma_engines = 0,
-	.num_sdma_queues_per_engine = 8,
-};
-
-static const struct kfd_device_info vangogh_device_info = {
-	.asic_family = CHIP_VANGOGH,
-	.asic_name = "vangogh",
-	.gfx_target_version = 100303,
-	.max_pasid_bits = 16,
-	.max_no_of_hqd  = 24,
-	.doorbell_size  = 8,
-	.ih_ring_entry_size = 8 * sizeof(uint32_t),
-	.event_interrupt_class = &event_interrupt_class_v9,
-	.num_of_watch_points = 4,
-	.mqd_size_aligned = MQD_SIZE_ALIGNED,
-	.needs_iommu_device = false,
-	.supports_cwsr = true,
-	.needs_pci_atomics = true,
-	.no_atomic_fw_version = 92,
-	.num_sdma_engines = 1,
-	.num_xgmi_sdma_engines = 0,
-	.num_sdma_queues_per_engine = 2,
-};
-
-static const struct kfd_device_info dimgrey_cavefish_device_info = {
-	.asic_family = CHIP_DIMGREY_CAVEFISH,
-	.asic_name = "dimgrey_cavefish",
-	.gfx_target_version = 100302,
-	.max_pasid_bits = 16,
-	.max_no_of_hqd  = 24,
-	.doorbell_size  = 8,
-	.ih_ring_entry_size = 8 * sizeof(uint32_t),
-	.event_interrupt_class = &event_interrupt_class_v9,
-	.num_of_watch_points = 4,
-	.mqd_size_aligned = MQD_SIZE_ALIGNED,
-	.needs_iommu_device = false,
-	.supports_cwsr = true,
-	.needs_pci_atomics = true,
-	.no_atomic_fw_version = 92,
-	.num_sdma_engines = 2,
-	.num_xgmi_sdma_engines = 0,
-	.num_sdma_queues_per_engine = 8,
-};
-
-static const struct kfd_device_info beige_goby_device_info = {
-	.asic_family = CHIP_BEIGE_GOBY,
-	.asic_name = "beige_goby",
-	.gfx_target_version = 100304,
-	.max_pasid_bits = 16,
-	.max_no_of_hqd  = 24,
-	.doorbell_size  = 8,
-	.ih_ring_entry_size = 8 * sizeof(uint32_t),
-	.event_interrupt_class = &event_interrupt_class_v9,
-	.num_of_watch_points = 4,
-	.mqd_size_aligned = MQD_SIZE_ALIGNED,
-	.needs_iommu_device = false,
-	.supports_cwsr = true,
-	.needs_pci_atomics = true,
-	.no_atomic_fw_version = 92,
-	.num_sdma_engines = 1,
-	.num_xgmi_sdma_engines = 0,
-	.num_sdma_queues_per_engine = 8,
-};
-
-static const struct kfd_device_info yellow_carp_device_info = {
-	.asic_family = CHIP_YELLOW_CARP,
-	.asic_name = "yellow_carp",
-	.gfx_target_version = 100305,
-	.max_pasid_bits = 16,
-	.max_no_of_hqd  = 24,
-	.doorbell_size  = 8,
-	.ih_ring_entry_size = 8 * sizeof(uint32_t),
-	.event_interrupt_class = &event_interrupt_class_v9,
-	.num_of_watch_points = 4,
-	.mqd_size_aligned = MQD_SIZE_ALIGNED,
-	.needs_iommu_device = false,
-	.supports_cwsr = true,
-	.needs_pci_atomics = true,
-	.no_atomic_fw_version = 92,
-	.num_sdma_engines = 1,
-	.num_xgmi_sdma_engines = 0,
-	.num_sdma_queues_per_engine = 2,
-};
-
-static const struct kfd_device_info cyan_skillfish_device_info = {
-	.asic_family = CHIP_CYAN_SKILLFISH,
-	.asic_name = "cyan_skillfish",
-	.gfx_target_version = 100103,
-	.max_pasid_bits = 16,
-	.max_no_of_hqd  = 24,
-	.doorbell_size  = 8,
-	.ih_ring_entry_size = 8 * sizeof(uint32_t),
-	.event_interrupt_class = &event_interrupt_class_v9,
-	.num_of_watch_points = 4,
-	.mqd_size_aligned = MQD_SIZE_ALIGNED,
-	.needs_iommu_device = false,
-	.supports_cwsr = true,
-	.needs_pci_atomics = true,
-	.num_sdma_engines = 2,
-	.num_xgmi_sdma_engines = 0,
-	.num_sdma_queues_per_engine = 8,
-};
-
-=======
->>>>>>> 754e0b0e
 static int kfd_gtt_sa_init(struct kfd_dev *kfd, unsigned int buf_size,
 				unsigned int chunk_size);
 static void kfd_gtt_sa_fini(struct kfd_dev *kfd);
 
 static int kfd_resume(struct kfd_dev *kfd);
 
-<<<<<<< HEAD
-struct kfd_dev *kgd2kfd_probe(struct kgd_dev *kgd, bool vf)
-{
-	struct kfd_dev *kfd;
-	const struct kfd_device_info *device_info;
-	const struct kfd2kgd_calls *f2g;
-	struct amdgpu_device *adev = (struct amdgpu_device *)kgd;
-	struct pci_dev *pdev = adev->pdev;
-
-	switch (adev->asic_type) {
-#ifdef KFD_SUPPORT_IOMMU_V2
-#ifdef CONFIG_DRM_AMDGPU_CIK
-	case CHIP_KAVERI:
-		if (vf)
-			device_info = NULL;
-		else
-			device_info = &kaveri_device_info;
-		f2g = &gfx_v7_kfd2kgd;
-		break;
-#endif
-	case CHIP_CARRIZO:
-		if (vf)
-			device_info = NULL;
-		else
-			device_info = &carrizo_device_info;
-		f2g = &gfx_v8_kfd2kgd;
-		break;
-#endif
-#ifdef CONFIG_DRM_AMDGPU_CIK
-	case CHIP_HAWAII:
-		if (vf)
-			device_info = NULL;
-		else
-			device_info = &hawaii_device_info;
-		f2g = &gfx_v7_kfd2kgd;
-		break;
-#endif
-	case CHIP_TONGA:
-		if (vf)
-			device_info = NULL;
-		else
-			device_info = &tonga_device_info;
-		f2g = &gfx_v8_kfd2kgd;
-		break;
-	case CHIP_FIJI:
-		if (vf)
-			device_info = &fiji_vf_device_info;
-		else
-			device_info = &fiji_device_info;
-		f2g = &gfx_v8_kfd2kgd;
-		break;
-	case CHIP_POLARIS10:
-		if (vf)
-			device_info = &polaris10_vf_device_info;
-		else
-			device_info = &polaris10_device_info;
-		f2g = &gfx_v8_kfd2kgd;
-		break;
-	case CHIP_POLARIS11:
-		if (vf)
-			device_info = NULL;
-		else
-			device_info = &polaris11_device_info;
-		f2g = &gfx_v8_kfd2kgd;
-		break;
-	case CHIP_POLARIS12:
-		if (vf)
-			device_info = NULL;
-		else
-			device_info = &polaris12_device_info;
-		f2g = &gfx_v8_kfd2kgd;
-		break;
-	case CHIP_VEGAM:
-		if (vf)
-			device_info = NULL;
-		else
-			device_info = &vegam_device_info;
-		f2g = &gfx_v8_kfd2kgd;
-		break;
-	default:
-		switch (adev->ip_versions[GC_HWIP][0]) {
-		case IP_VERSION(9, 0, 1):
-			if (vf)
-				device_info = &vega10_vf_device_info;
-			else
-				device_info = &vega10_device_info;
-			f2g = &gfx_v9_kfd2kgd;
-			break;
-#ifdef KFD_SUPPORT_IOMMU_V2
-		case IP_VERSION(9, 1, 0):
-		case IP_VERSION(9, 2, 2):
-			if (vf)
-				device_info = NULL;
-			else
-				device_info = &raven_device_info;
-			f2g = &gfx_v9_kfd2kgd;
-			break;
-#endif
-		case IP_VERSION(9, 2, 1):
-			if (vf)
-				device_info = NULL;
-			else
-				device_info = &vega12_device_info;
-			f2g = &gfx_v9_kfd2kgd;
-			break;
-		case IP_VERSION(9, 3, 0):
-			if (vf)
-				device_info = NULL;
-			else
-				device_info = &renoir_device_info;
-			f2g = &gfx_v9_kfd2kgd;
-			break;
-		case IP_VERSION(9, 4, 0):
-			if (vf)
-				device_info = NULL;
-			else
-				device_info = &vega20_device_info;
-			f2g = &gfx_v9_kfd2kgd;
-			break;
-		case IP_VERSION(9, 4, 1):
-			device_info = &arcturus_device_info;
-			f2g = &arcturus_kfd2kgd;
-			break;
-		case IP_VERSION(9, 4, 2):
-			device_info = &aldebaran_device_info;
-			f2g = &aldebaran_kfd2kgd;
-			break;
-		case IP_VERSION(10, 1, 10):
-			if (vf)
-				device_info = NULL;
-			else
-				device_info = &navi10_device_info;
-			f2g = &gfx_v10_kfd2kgd;
-			break;
-		case IP_VERSION(10, 1, 2):
-			device_info = &navi12_device_info;
-			f2g = &gfx_v10_kfd2kgd;
-			break;
-		case IP_VERSION(10, 1, 1):
-			if (vf)
-				device_info = NULL;
-			else
-				device_info = &navi14_device_info;
-			f2g = &gfx_v10_kfd2kgd;
-			break;
-		case IP_VERSION(10, 1, 3):
-			if (vf)
-				device_info = NULL;
-			else
-				device_info = &cyan_skillfish_device_info;
-			f2g = &gfx_v10_kfd2kgd;
-			break;
-		case IP_VERSION(10, 3, 0):
-			device_info = &sienna_cichlid_device_info;
-			f2g = &gfx_v10_3_kfd2kgd;
-			break;
-		case IP_VERSION(10, 3, 2):
-			device_info = &navy_flounder_device_info;
-			f2g = &gfx_v10_3_kfd2kgd;
-			break;
-		case IP_VERSION(10, 3, 1):
-			if (vf)
-				device_info = NULL;
-			else
-				device_info = &vangogh_device_info;
-			f2g = &gfx_v10_3_kfd2kgd;
-			break;
-		case IP_VERSION(10, 3, 4):
-			device_info = &dimgrey_cavefish_device_info;
-			f2g = &gfx_v10_3_kfd2kgd;
-			break;
-		case IP_VERSION(10, 3, 5):
-			device_info = &beige_goby_device_info;
-			f2g = &gfx_v10_3_kfd2kgd;
-			break;
-		case IP_VERSION(10, 3, 3):
-			if (vf)
-				device_info = NULL;
-			else
-				device_info = &yellow_carp_device_info;
-			f2g = &gfx_v10_3_kfd2kgd;
-			break;
-		default:
-			return NULL;
-		}
-		break;
-=======
 static void kfd_device_info_set_sdma_queue_num(struct kfd_dev *kfd)
 {
 	uint32_t sdma_version = kfd->adev->ip_versions[SDMA0_HWIP][0];
@@ -850,15 +92,9 @@
 				"mismatch of sdma ip block(SDMA_HWIP:0x%x).\n",
                                 sdma_version);
 			kfd->device_info.num_sdma_queues_per_engine = 8;
->>>>>>> 754e0b0e
-	}
-}
-
-<<<<<<< HEAD
-	if (!device_info || !f2g) {
-		dev_err(kfd_device, "%s %s not supported in kfd\n",
-			amdgpu_asic_name[adev->asic_type], vf ? "VF" : "");
-=======
+	}
+}
+
 static void kfd_device_info_set_event_interrupt_class(struct kfd_dev *kfd)
 {
 	uint32_t gc_version = KFD_GC_VERSION(kfd);
@@ -1121,7 +357,6 @@
 		else
 			dev_err(kfd_device, "%s %s not supported in kfd\n",
 				amdgpu_asic_name[adev->asic_type], vf ? "VF" : "");
->>>>>>> 754e0b0e
 		return NULL;
 	}
 
@@ -1338,9 +573,6 @@
 	if(kgd2kfd_resume_iommu(kfd))
 		goto device_iommu_error;
 
-	if(kgd2kfd_resume_iommu(kfd))
-		goto device_iommu_error;
-
 	if (kfd_resume(kfd))
 		goto kfd_resume_error;
 
