--- conflicted
+++ resolved
@@ -40,9 +40,6 @@
 #include <asm/pgalloc.h>
 #include "internal.h"
 #include "swap.h"
-
-#define CREATE_TRACE_POINTS
-#include <trace/events/thp.h>
 
 #define CREATE_TRACE_POINTS
 #include <trace/events/thp.h>
@@ -1292,13 +1289,10 @@
 	page = pmd_page(orig_pmd);
 	VM_BUG_ON_PAGE(!PageHead(page), page);
 
-<<<<<<< HEAD
-=======
 	/* Early check when only holding the PT lock. */
 	if (PageAnonExclusive(page))
 		goto reuse;
 
->>>>>>> 88084a3d
 	if (!trylock_page(page)) {
 		get_page(page);
 		spin_unlock(vmf->ptl);
@@ -1320,11 +1314,7 @@
 	}
 
 	/*
-<<<<<<< HEAD
-	 * See do_wp_page(): we can only map the page writable if there are
-=======
 	 * See do_wp_page(): we can only reuse the page exclusively if there are
->>>>>>> 88084a3d
 	 * no additional references. Note that we always drain the LRU
 	 * pagevecs immediately after adding a THP.
 	 */
@@ -2070,10 +2060,6 @@
 		young = pmd_young(old_pmd);
 		soft_dirty = pmd_soft_dirty(old_pmd);
 		uffd_wp = pmd_uffd_wp(old_pmd);
-<<<<<<< HEAD
-		VM_BUG_ON_PAGE(!page_count(page), page);
-		page_ref_add(page, HPAGE_PMD_NR - 1);
-=======
 
 		VM_BUG_ON_PAGE(!page_count(page), page);
 		page_ref_add(page, HPAGE_PMD_NR - 1);
@@ -2094,7 +2080,6 @@
 		anon_exclusive = PageAnon(page) && PageAnonExclusive(page);
 		if (freeze && anon_exclusive && page_try_share_anon_rmap(page))
 			freeze = false;
->>>>>>> 88084a3d
 	}
 
 	/*
@@ -2309,11 +2294,6 @@
 		try_to_migrate(folio, ttu_flags);
 	else
 		try_to_unmap(folio, ttu_flags | TTU_IGNORE_MLOCK);
-<<<<<<< HEAD
-
-	VM_WARN_ON_ONCE_PAGE(page_mapped(page), page);
-=======
->>>>>>> 88084a3d
 }
 
 static void remap_page(struct folio *folio, unsigned long nr)
@@ -3143,11 +3123,8 @@
 	page_remove_rmap(page, vma, true);
 	put_page(page);
 	trace_set_migration_pmd(address, pmd_val(pmdswp));
-<<<<<<< HEAD
-=======
 
 	return 0;
->>>>>>> 88084a3d
 }
 
 void remove_migration_pmd(struct page_vma_mapped_walk *pvmw, struct page *new)
@@ -3172,12 +3149,6 @@
 	if (pmd_swp_uffd_wp(*pvmw->pmd))
 		pmde = pmd_wrprotect(pmd_mkuffd_wp(pmde));
 
-<<<<<<< HEAD
-	if (PageAnon(new))
-		page_add_anon_rmap(new, vma, mmun_start, true);
-	else
-		page_add_file_rmap(new, vma, true);
-=======
 	if (PageAnon(new)) {
 		rmap_t rmap_flags = RMAP_COMPOUND;
 
@@ -3189,7 +3160,6 @@
 		page_add_file_rmap(new, vma, true);
 	}
 	VM_BUG_ON(pmd_write(pmde) && PageAnon(new) && !PageAnonExclusive(new));
->>>>>>> 88084a3d
 	set_pmd_at(mm, mmun_start, pvmw->pmd, pmde);
 
 	/* No need to invalidate - it was non-present before */
