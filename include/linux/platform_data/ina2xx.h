/* SPDX-License-Identifier: GPL-2.0-only */
/*
 * Driver for Texas Instruments INA219, INA226 power monitor chips
 *
 * Copyright (C) 2012 Lothar Felten <lothar.felten@gmail.com>
 *
<<<<<<< HEAD
 * This program is free software; you can redistribute it and/or modify
 * it under the terms of the GNU General Public License version 2 as
 * published by the Free Software Foundation.
 *
=======
>>>>>>> 4b972a01
 * For further information, see the Documentation/hwmon/ina2xx.rst file.
 */

/**
 * struct ina2xx_platform_data - ina2xx info
 * @shunt_uohms		shunt resistance in microohms
 */
struct ina2xx_platform_data {
	long shunt_uohms;
};<|MERGE_RESOLUTION|>--- conflicted
+++ resolved
@@ -4,13 +4,6 @@
  *
  * Copyright (C) 2012 Lothar Felten <lothar.felten@gmail.com>
  *
-<<<<<<< HEAD
- * This program is free software; you can redistribute it and/or modify
- * it under the terms of the GNU General Public License version 2 as
- * published by the Free Software Foundation.
- *
-=======
->>>>>>> 4b972a01
  * For further information, see the Documentation/hwmon/ina2xx.rst file.
  */
 
